import Parser, { SyntaxNode } from 'web-tree-sitter';
import { initializeParser } from './parser';
import { Analyzer } from './analyze';
//import {  generateCompletionList, } from "./completion";
import { InitializeParams, TextDocumentSyncKind, CompletionParams, Connection, CompletionList, CompletionItem, MarkupContent, CompletionItemKind, DocumentSymbolParams, DefinitionParams, Location, ReferenceParams, DocumentSymbol, DidOpenTextDocumentParams, DidChangeTextDocumentParams, DidCloseTextDocumentParams, DidSaveTextDocumentParams, InitializeResult, HoverParams, Hover, RenameParams, TextDocumentPositionParams, TextDocumentIdentifier, WorkspaceEdit, TextEdit, DocumentFormattingParams, CodeActionParams, CodeAction, DocumentRangeFormattingParams, ExecuteCommandParams, ServerRequestHandler, FoldingRangeParams, FoldingRange, Position, InlayHintParams, MarkupKind, SymbolInformation, WorkspaceSymbolParams, WorkspaceSymbol, SymbolKind, RemoteConsole, RenameFilesParams, CompletionTriggerKind } from 'vscode-languageserver';
import * as LSP from 'vscode-languageserver';
import { LspDocument, LspDocuments } from './document';
import { enrichToCodeBlockMarkdown } from './documentation';
import { applyFormattedTextInRange, applyFormatterSettings } from './formatting';
import { execCommandDocs, execCommandType, execFindDependency, execFormatter, execOpenFile } from './utils/exec';
import { createServerLogger, Logger, ServerLogsPath } from './logger';
import { toFoldingRange, uriToPath } from './utils/translation';
import { ConfigManager } from './configManager';
import { getChildNodes, getRange } from './utils/tree-sitter';
import { handleHover } from './hover';
import { /*getDiagnostics*/ } from './diagnostics/validate';
import { CodeActionKind } from './code-action';
import { FishAutoFixProvider } from './features/fix-all';
/*import * as Locations from './utils/locations';*/
import { FishProtocol } from './utils/fishProtocol';
import { Commands } from './commands';
import { handleConversionToCodeAction } from './diagnostics/handleConversion';
import { inlayHintsProvider } from './inlay-hints';
import { DocumentationCache, initializeDocumentationCache } from './utils/documentationCache';
import { homedir } from 'os';
import { initializeDefaultFishWorkspaces } from './utils/workspace';
import { filterLastPerScopeSymbol, FishDocumentSymbol } from './document-symbol';
//import { FishCompletionItem, FishCompletionData, FishCompletionItemKind } from './utils/completion-strategy';
//import { getFlagDocumentationAsMarkup } from './utils/flag-documentation';
import { getRenameLocations, getRenameWorkspaceEdit, getRefrenceLocations } from './workspace-symbol';
import { CompletionPager, initializeCompletionPager } from './utils/completion/pager';
import { FishCompletionItem } from './utils/completion/types';
import { getDocumentationResolver } from './utils/completion/documentation';
import { FishCompletionList } from './utils/completion/list';

// @TODO
export type SupportedFeatures = {
  codeActionDisabledSupport : boolean;
};

export default class FishServer {
  public static async create(
    connection: Connection,
    params: InitializeParams,
  ): Promise<FishServer> {
    const documents = new LspDocuments();
    const config = new ConfigManager(documents);
    config.mergePreferences(params.initializationOptions);
    const logger = new Logger(ServerLogsPath, true, connection.console);
    return await Promise.all([
      initializeParser(),
      initializeDocumentationCache(),
      initializeDefaultFishWorkspaces(),
      initializeCompletionPager(logger),
    ]).then(([parser, cache, workspaces, completions]) => {
      const analyzer = new Analyzer(parser, workspaces);
      return new FishServer(
        connection,
        config,
        parser,
        analyzer,
        documents,
        completions,
        cache,
        logger,
      );
    });
  }

  private initializeParams: InitializeParams | undefined;
  // the connection of the FishServer
  //private connection: Connection;
  //private documentationCache: DocumentationCache;
  //private parser: Parser;
  //private analyzer: Analyzer;
  //// documentManager
  //private docs: LspDocuments;
  //private config: ConfigManager;
  //protected logger: Logger;
  protected features: SupportedFeatures;

  constructor(
    private connection: Connection,
    private config: ConfigManager,
    private parser: Parser,
    private analyzer: Analyzer,
    private docs: LspDocuments,
    private completion: CompletionPager,
    private documentationCache: DocumentationCache,
    protected logger: Logger,
  ) {
    this.features = { codeActionDisabledSupport: false };
  }

  async initialize(params: InitializeParams): Promise<InitializeResult> {
    this.logger.logAsJson(
<<<<<<< HEAD
      `Initialized server FISH-LSP with ${params.workspaceFolders || ''}`,
=======
      `Initialized server FISH-LSP with ${params.workspaceFolders || ''}`
>>>>>>> a1990ecb
    );
    // console.log(`Initialized server FISH-LSP with ${params.workspaceFolders || ""}`);
    const result: InitializeResult = {
      capabilities: {
        textDocumentSync: TextDocumentSyncKind.Incremental,
        completionProvider: {
          resolveProvider: true,
          //triggerCharacters: ["-", "$"],
          allCommitCharacters: [';', ' ', '\t'],
          workDoneProgress: true,
        },
        hoverProvider: true,
        definitionProvider: true,
        referencesProvider: true,
        renameProvider: true,
        documentFormattingProvider: true,
        documentRangeFormattingProvider: true,
        foldingRangeProvider: true,
        codeActionProvider: {
          codeActionKinds: [
            ...FishAutoFixProvider.kinds.map((kind) => kind.value),
            CodeActionKind.RefactorToFunction.value,
            CodeActionKind.RefactorToVariable.value,
            CodeActionKind.QuickFix.append('extraEnd').value,
          ],
          resolveProvider: true,
        },
        executeCommandProvider: {
          commands: [
            Commands.APPLY_REFACTORING,
            Commands.SELECT_REFACTORING,
            Commands.APPLY_WORKSPACE_EDIT,
            Commands.RENAME,
            'onHover',
            'rename',
          ],
          workDoneProgress: true,
        },
        documentSymbolProvider: {
          label: 'Fish-LSP',
        },
        workspaceSymbolProvider: {
          resolveProvider: true,
        },
        documentHighlightProvider: false,
        inlayHintProvider: true,
      },
    };
    this.config.mergePreferences(params.initializationOptions);
<<<<<<< HEAD
    this.logger.logAsJson(JSON.stringify({ onInitializedResult: result }));
=======
    this.logger.logAsJson(JSON.stringify({ 'onInitializedResult': result }));
>>>>>>> a1990ecb
    return result;
  }

  register(connection: Connection): void {
    //this.connection.window.createWorkDoneProgress();
    connection.onInitialized(this.onInitialized.bind(this));
    connection.onDidOpenTextDocument(
      this.didOpenTextDocument.bind(this),
    );
    connection.onDidChangeTextDocument(
      this.didChangeTextDocument.bind(this),
    );
    connection.onDidCloseTextDocument(
      this.didCloseTextDocument.bind(this),
    );
    connection.onDidSaveTextDocument(
      this.didSaveTextDocument.bind(this),
    );
    // • for multiple completionProviders -> https://github.com/microsoft/vscode-extension-samples/blob/main/completions-sample/src/extension.ts#L15
    // • https://github.com/Dart-Code/Dart-Code/blob/7df6509870d51cc99a90cf220715f4f97c681bbf/src/providers/dart_completion_item_provider.ts#L197-202
    connection.onCompletion(this.onCompletion.bind(this));
    connection.onCompletionResolve(
      this.onCompletionResolve.bind(this),
    ),
    //this.on
    connection.onDocumentSymbol(this.onDocumentSymbols.bind(this));
    this.connection.onWorkspaceSymbol(this.onWorkspaceSymbol.bind(this));
    //this.connection.onWorkspaceSymbolResolve(this.onWorkspaceSymbolResolve.bind(this))
    connection.onDefinition(this.onDefinition.bind(this));
    connection.onReferences(this.onReferences.bind(this));
    connection.onHover(this.onHover.bind(this));
    connection.onRenameRequest(this.onRename.bind(this));
    connection.onDocumentFormatting(
      this.onDocumentFormatting.bind(this),
    );
    connection.onDocumentRangeFormatting(
      this.onDocumentRangeFormatting.bind(this),
    );
    connection.onCodeAction(this.onCodeAction.bind(this));
    connection.onFoldingRanges(this.onFoldingRanges.bind(this));
    //this.connection.workspace.applyEdit()
    connection.languages.inlayHint.on(this.onInlayHints.bind(this));
    //this.connection.onSignatureHelp(this.onShowSignatureHelp.bind(this));
    connection.console.log('FINISHED FishLsp.register()');
  }

  didOpenTextDocument(params: DidOpenTextDocumentParams): void {
    this.logParams('didOpenTextDocument', params);
    const uri = uriToPath(params.textDocument.uri);
    if (!uri) {
      this.logger.log(`DID NOT OPEN ${uri} \n URI is null or undefined`);
      return;
    }
    if (this.docs.open(uri, params.textDocument)) {
      const doc = this.docs.get(uri);
      if (doc) {
        this.logParams('opened document: ', params.textDocument.uri);
        this.analyzer.analyze(doc);
        this.logParams('analyzed document: ', params.textDocument.uri);
      }
    } else {
      // this.logParams('analyzed document: ', params.textDocument.uri);
      this.logger.logAsJson(
        `Cannot open already opened doc '${params.textDocument.uri}'.`,
      );
      this.didChangeTextDocument({
        textDocument: params.textDocument,
        contentChanges: [
          {
            text: params.textDocument.text,
          },
        ],
      });
    }
  }

  didChangeTextDocument(params: DidChangeTextDocumentParams): void {
    this.logParams('didChangeTextDocument', params);
    const uri = uriToPath(params.textDocument.uri);
    const doc = this.docs.get(uri);
    if (!uri || !doc) {
      return;
    }
    doc.applyEdits(doc.version + 1, ...params.contentChanges);
    this.analyzer.analyze(doc);
    this.logger.log(`CHANGED -> ${doc.version}:::${doc.uri}`);
    const root = this.analyzer.getRootNode(doc);
    if (!root) {
      return;
    }
  }

  didCloseTextDocument(params: DidCloseTextDocumentParams): void {
    this.logParams('didCloseTextDocument', params);
    const uri = uriToPath(params.textDocument.uri);
    if (!uri) {
      return;
    }
    this.logger.log(
      `[${this.didCloseTextDocument.name}]: ${params.textDocument.uri}`,
    );
    this.docs.close(uri);
    this.logger.log(`closed uri: ${uri}`);
  }

  didSaveTextDocument(params: DidSaveTextDocumentParams): void {
    this.logParams('didSaveTextDocument', params);
    return;
  }

  // @see:
  //  • @link [bash-lsp](https://github.com/bash-lsp/bash-language-server/blob/3a319865af9bd525d8e08cd0dd94504d5b5b7d66/server/src/server.ts#L236)
  async onInitialized() {
    return {
      backgroundAnalysisCompleted: this.startBackgroundAnalysis(),
    };
  }

  // @TODO: REFACTOR THIS OUT OF SERVER
  // what you've been looking for:
  //      fish_indent --dump-parse-tree test-fish-lsp.fish
  // https://github.com/Dart-Code/Dart-Code/blob/7df6509870d51cc99a90cf220715f4f97c681bbf/src/providers/dart_completion_item_provider.ts#L197-202
  // https://github.com/microsoft/vscode-languageserver-node/pull/322
  //
  // https://microsoft.github.io/language-server-protocol/specifications/lsp/3.17/specification/#insertTextModehttps://microsoft.github.io/language-server-protocol/specifications/lsp/3.17/specification/#insertTextMode
  //
  // • clean up into completion.ts file & Decompose to state machine, with a function that gets the state machine in this class.
  //         DART is best example i've seen for this.
  //         ~ https://github.com/Dart-Code/Dart-Code/blob/7df6509870d51cc99a90cf220715f4f97c681bbf/src/providers/dart_completion_item_provider.ts#L197-202 ~
  // • Add markdown
  // • USE TRIGGERKIND as seen below in logger (4 lines down).
  // • Implement both escapedCompletion script and dump synatx tree script
  // • Add default CompletionLists to complete.ts
  // • Add local file items.
  // • Lastly add parameterInformation items.  [ 1477 : ParameterInformation ]
  // convert to CompletionItem[]
  async onCompletion(params: CompletionParams): Promise<CompletionList> {
    this.logParams('onCompletion', params);
    const uri = uriToPath(params.textDocument.uri);
    let list: FishCompletionList = FishCompletionList.empty();
    const doc = this.docs.get(uri);

    if (!uri || !doc) {
      this.logger.log('onComplete got [NOT FOUND]: ' + uri);
      return this.completion.empty();
    }
    const { line } = this.analyzer.parseCurrentLine(doc, params.position);

    const fishCompletionData = {
      uri: doc.uri,
      position: params.position,
      context: {
        triggerKind: params.context?.triggerKind || CompletionTriggerKind.Invoked,
        triggerCharacter: params.context?.triggerCharacter,
      },
    };

    if (line.trim().startsWith('#')) {
      return FishCompletionList.empty();
    }

    try {
      const symbols = this.analyzer.getFlatDocumentSymbols(uri);
      list = await this.completion.complete(line, fishCompletionData, symbols);
      //this.logger.logPropertiesForEachObject(
      //    list,
      //    "label",
      //    "kind",
      //    "insertText",
      //    "insertTextFormat",
      //    "data"
      //);
      this.logger.logAsJson(
        `line: '${line}' got ${list.items.length} items"`,
      );
    } catch (error) {
      this.logger.log('ERROR: onComplete ' + error?.toString() || 'error');
    }
    return list;
  }

  /**
     * until further reworking, onCompletionResolve requires that when a completionBuilderItem() is .build()
     * it it also given the method .kind(FishCompletionItemKind) to set the kind of the item.
     * Not seeing a completion result, with typed correctly is likely caused from this.
     */
  async onCompletionResolve(item: CompletionItem): Promise<CompletionItem> {
    const fishItem = item as FishCompletionItem;
    const doc = await getDocumentationResolver(fishItem);
    if (doc) {
      item.documentation = doc as MarkupContent;
    }
    return item;
  }

  // • lsp-spec: https://microsoft.github.io/language-server-protocol/specifications/lsp/3.17/specification/#workspace_symbol
  // • hierachy of symbols support on line 554: https://github.com/typescript-language-server/typescript-language-server/blob/114d4309cb1450585f991604118d3eff3690237c/src/lsp-server.ts#L554
  //
  // ResolveWorkspaceResult
  // https://github.com/Dart-Code/Dart-Code/blob/master/src/extension/providers/dart_workspace_symbol_provider.ts#L7
  //
  async onDocumentSymbols(
    params: DocumentSymbolParams,
  ): Promise<DocumentSymbol[]> {
    this.logParams('onDocumentSymbols', params);
    const { doc } = this.getDefaultsForPartialParams(params);
    if (!doc) {
      return [];
    }
    const symbols = this.analyzer.cache.getDocumentSymbols(doc.uri);
    return filterLastPerScopeSymbol(symbols);
  }

  protected get supportHierarchicalDocumentSymbol(): boolean {
    const textDocument = this.initializeParams?.capabilities.textDocument;
    const documentSymbol = textDocument && textDocument.documentSymbol;
    return (
      !!documentSymbol &&
            !!documentSymbol.hierarchicalDocumentSymbolSupport
    );
  }

  async onWorkspaceSymbol(
    params: WorkspaceSymbolParams,
  ): Promise<WorkspaceSymbol[]> {
    this.logParams('onWorkspaceSymbol', params.query);
    return this.analyzer.getWorkspaceSymbols(params.query) || [];
  }

  // https://microsoft.github.io/language-server-protocol/specifications/lsp/3.17/specification/#showDocumentParams
  async onDefinition(params: DefinitionParams): Promise<Location[]> {
    this.logParams('onDefinition', params);
    const { doc, uri, root, current } = this.getDefaults(params);
    if (!doc) {
      return [];
    }
    return this.analyzer.getDefinitionLocation(doc, params.position);
  }

  async onReferences(params: ReferenceParams): Promise<Location[]> {
    this.logParams('onReference', params);
    const { doc, uri, root, current } = this.getDefaults(params);
    if (!doc || !uri || !root || !current) {
      return [];
    }
    return getRefrenceLocations(this.analyzer, doc, params.position);
  }

  // opens package.json on hover of document symbol!
  //
  // NEED TO REMOVE documentationCache. It works but is too expensive memory wise.
  // REFACTOR into a procedure that conditionally determines output type needed.
  // Also plan to get rid of any other cache's, so that the garbage collector can do its job.
  async onHover(params: HoverParams): Promise<Hover | null> {
    this.logParams('onHover', params);
    const { doc, uri, root, current } = this.getDefaults(params);
    if (!doc || !uri || !root || !current) {
      return null;
    }
    const symbolItem = this.analyzer.getHover(doc, params.position);
    if (symbolItem) {
      return symbolItem;
    }
    const globalItem = await this.documentationCache.resolve(
      current.text.trim(),
      uri,
    );
    this.logger.logAsJson(
      'docCache found ' + globalItem?.resolved.toString() ||
                `docCache not found ${current.text}`,
    );
    if (globalItem && globalItem.docs) {
      return {
        contents: {
          kind: MarkupKind.Markdown,
          value: globalItem.docs,
        },
      };
    }
    return await handleHover(
      this.analyzer,
      doc,
      params.position,
      current,
      this.documentationCache,
    );
  }

  // workspace.fileOperations.didRename
  // https://microsoft.github.io/language-server-protocol/specifications/lsp/3.18/specification/#fileEvent
  //applyEdits(params: WorkspaceEdit): void {
  //    this.logParams("applyRenameFile", params);
  //    const changes : ResoucreOperation = params.
  //    for (const change of changes) {
  //        switch (change.kind) {
  //            case 'rename':
  //                this.docs.rename(change.oldUri, change.newUri);
  //                this.analyzer.cache.updateUri(change.oldUri, change.newUri);
  //
  //
  //        }
  //        const newUri = change.
  //    }
  //
  //    return;
  //}

  async onRename(params: RenameParams): Promise<WorkspaceEdit | null> {
    this.logParams('onRename', params);
    const { doc } = this.getDefaults(params);
    if (!doc) {
      return null;
    }
    return getRenameWorkspaceEdit(
      this.analyzer,
      doc,
      params.position,
      params.newName,
    );
  }

  async onDocumentFormatting(
    params: DocumentFormattingParams,
  ): Promise<TextEdit[]> {
    this.logParams(`onDocumentFormatting: ${params.textDocument.uri}`);
    const { doc, uri, root } = this.getDefaultsForPartialParams(params);
    if (!doc || !uri || !root) {
      return [];
    }
    let formattedText: string | null = null;
    try {
      formattedText = await execFormatter(uri);
    } catch (err) {
      if (err instanceof Error) {
        this.connection.window.showErrorMessage(err.message);
      }
      if (typeof err === 'string') {
        this.connection.window.showErrorMessage(err);
      }
      return [];
    }
    if (!formattedText) {
      return [];
    }
    formattedText = applyFormatterSettings(
      this.parser.parse(formattedText).rootNode,
      this.config.getFormattingOptions(),
    );
    const editedRange = getRange(root);
    this.connection.window.showInformationMessage(`Formatted: ${uri}`);
    return [TextEdit.replace(editedRange, formattedText)];
  }

  async onDocumentRangeFormatting(
    params: DocumentRangeFormattingParams,
  ): Promise<TextEdit[]> {
    this.logParams('onDocumentRangeFormatting', params);
    const { doc, uri, root } = this.getDefaultsForPartialParams(params);
    const range = params.range;
    if (!doc || !uri || !root) {
      return [];
    }
    let formattedText: string | null = null;
    try {
      formattedText = await execFormatter(uri);
    } catch (err) {
      if (err instanceof Error) {
        this.connection.window.showErrorMessage(err.message);
      }
      if (typeof err === 'string') {
        this.connection.window.showErrorMessage(err);
      }
      return [];
    }
    if (!formattedText) {
      return [];
    }
    formattedText = applyFormatterSettings(
      this.parser.parse(formattedText).rootNode,
      this.config.getFormattingOptions(),
    );
    //formattedText = formattedText.split('\n').slice(range.start.line, range.end.line).join('\n') + '\n'
    this.connection.window.showInformationMessage(
      `Formatted Range: ${uri}`,
    );
    return [
      TextEdit.replace(
        range,
        applyFormattedTextInRange(formattedText, range),
      ),
    ];
  }

  protected async getCodeFixes(
    fileRangeArgs: FishProtocol.FileRangeRequestArgs,
    context: LSP.CodeActionContext,
  ): Promise<FishProtocol.GetCodeFixesResponse | undefined> {
    const errorCodes = context.diagnostics.map((diagnostic) =>
      Number(diagnostic.code),
    );
    const args: FishProtocol.CodeFixRequestArgs = {
      ...fileRangeArgs,
      errorCodes,
    };
    try {
      return await this.connection.sendRequest(
        FishProtocol.CommandTypes.GetCodeFixes,
        args,
      );
    } catch (err) {
      return undefined;
    }
  }
  protected async getRefactors(
    fileRangeArgs: FishProtocol.FileRangeRequestArgs,
    context: LSP.CodeActionContext,
  ): Promise<FishProtocol.GetApplicableRefactorsResponse | undefined> {
    const args: FishProtocol.GetApplicableRefactorsRequestArgs = {
      ...fileRangeArgs,
      triggerReason:
                context.triggerKind === LSP.CodeActionTriggerKind.Invoked
                  ? 'invoked'
                  : undefined,
      kind: context.only?.length === 1 ? context.only[0] : undefined,
    };
    try {
      return await this.connection.sendRequest(
        FishProtocol.CommandTypes.GetApplicableRefactors,
        args,
      );
    } catch (err) {
      return undefined;
    }
  }

  async onFoldingRanges(
    params: FoldingRangeParams,
  ): Promise<FoldingRange[] | undefined> {
    this.logParams('onFoldingRanges', params);

    const file = uriToPath(params.textDocument.uri);
    const document = this.docs.get(file);

    if (!document) {
      throw new Error(
        `The document should not be opened in the folding range, file: ${file}`,
      );
    }
    //this.analyzer.analyze(document)
    const symbols = this.analyzer.getDocumentSymbols(document.uri);
    const flatSymbols = FishDocumentSymbol.toTree(symbols).toFlatArray();
    this.logger.logPropertiesForEachObject(
      flatSymbols.filter((s) => s.kind === SymbolKind.Function),
      'name',
      'range',
    );
    const folds = flatSymbols
      .filter((symbol) => symbol.kind === SymbolKind.Function)
      .map((symbol) => FishDocumentSymbol.toFoldingRange(symbol));

    folds.forEach((fold) => {
      this.logger.log({ fold });
    });

    return folds;
  }

  async onCodeAction(params: CodeActionParams): Promise<CodeAction[]> {
    const uri = uriToPath(params.textDocument.uri);
    const document = this.docs.get(uri);
    //this.logger.log(JSON.stringify({params}))
    if (!uri || !document) {
      return [];
    }
    const root = this.parser.parse(document.getText()).rootNode;
    const results: CodeAction[] = [];
    for (const diagnostic of params.context.diagnostics) {
      const res = handleConversionToCodeAction(
        diagnostic,
        root,
        document,
      );
      if (res) {
        results.push(res);
      }
    }
    return results;
  }

  // works but is super slow and resource intensive, plus it doesn't really display much
  async onInlayHints(params: InlayHintParams) {
    this.logger.log({ params });
    const uri = uriToPath(params.textDocument.uri);
    const document = this.docs.get(uri);
    if (!document) {
      return;
    }
    return await inlayHintsProvider(
      document,
      params.range,
      //this.docs,
      this.analyzer,
      //this.config
    );
  }

  /////////////////////////////////////////////////////////////////////////////////////
  // HELPERS
  /////////////////////////////////////////////////////////////////////////////////////

  /**
     * Logs the params passed into a handler
     *
     * @param {string} methodName - the FishLsp method name that was called
     * @param {any[]} params - the params passed into the method
     */
  private logParams(methodName: string, ...params: any[]) {
    this.logger.log({ handler: methodName, params });
  }

  // helper to get all the default objects needed when a TextDocumentPositionParam is passed
  // into a handler
  private getDefaults(params: TextDocumentPositionParams): {
    doc?: LspDocument;
    uri?: string;
    root?: SyntaxNode | null;
    current?: SyntaxNode | null;
  } {
    const uri = uriToPath(params.textDocument.uri);
    const doc = this.docs.get(uri);
    if (!doc || !uri) {
      return {};
    }
    const root = this.analyzer.getRootNode(doc);
    const current = this.analyzer.nodeAtPoint(
      doc.uri,
      params.position.line,
      params.position.character,
    );
    return { doc, uri, root, current };
  }

  private getDefaultsForPartialParams(params: {
    textDocument: TextDocumentIdentifier;
  }): {
      doc?: LspDocument;
      uri?: string;
      root?: SyntaxNode | null;
    } {
    const uri = uriToPath(params.textDocument.uri);
    const doc = this.docs.get(uri);
    const root = doc ? this.analyzer.getRootNode(doc) : undefined;
    return { doc, uri, root };
  }

  private async startBackgroundAnalysis(): Promise<{ filesParsed: number; }> {
    const notifyCallback = (text: string) =>
      this.connection.window.showInformationMessage(text);
    return this.analyzer.initiateBackgroundAnalysis(notifyCallback);
  }
}
function provideInlayHints(document: LspDocument, range: LSP.Range, analyzer: Analyzer) {
  throw new Error('Function not implemented.');
}<|MERGE_RESOLUTION|>--- conflicted
+++ resolved
@@ -94,11 +94,8 @@
 
   async initialize(params: InitializeParams): Promise<InitializeResult> {
     this.logger.logAsJson(
-<<<<<<< HEAD
       `Initialized server FISH-LSP with ${params.workspaceFolders || ''}`,
-=======
-      `Initialized server FISH-LSP with ${params.workspaceFolders || ''}`
->>>>>>> a1990ecb
+
     );
     // console.log(`Initialized server FISH-LSP with ${params.workspaceFolders || ""}`);
     const result: InitializeResult = {
@@ -148,11 +145,7 @@
       },
     };
     this.config.mergePreferences(params.initializationOptions);
-<<<<<<< HEAD
     this.logger.logAsJson(JSON.stringify({ onInitializedResult: result }));
-=======
-    this.logger.logAsJson(JSON.stringify({ 'onInitializedResult': result }));
->>>>>>> a1990ecb
     return result;
   }
 
