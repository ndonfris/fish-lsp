import './utils/array-polyfills';
import { BuildCapabilityString, PathObj, PackageLspVersion, PackageVersion, accumulateStartupOptions, FishLspHelp, FishLspManPage, SourcesDict, SubcommandEnv, CommanderSubcommand, getBuildTypeString, PkgJson, SourceMaps } from './utils/commander-cli-subcommands';
import { Command, Option } from 'commander';
import { buildFishLspCompletions } from './utils/get-lsp-completions';
import { logger } from './logger';
import { configHandlers, config, updateHandlers, validHandlers, Config, handleEnvOutput } from './config';
import { ConnectionOptions, ConnectionType, createConnectionType, maxWidthForOutput, startServer, timeServerStartup } from './utils/startup';
import { performHealthCheck } from './utils/health-check';
import { setupProcessEnvExecFile } from './utils/process-env';
import { handleCLiDumpParseTree, handleCLiDumpSemanticTokens } from './utils/cli-dump-tree';
import PackageJSON from '@package';
import chalk from 'chalk';
import vfs from './virtual-fs';

/**
 *  creates local 'commandBin' used for commander.js
 */
const createFishLspBin = (): Command => {
  const description = [
    'Description:',
    FishLspHelp().description || 'An LSP for the fish shell language',
  ].join('\n');
  FishLspHelp;
  const bin = new Command('fish-lsp')
    .description(description)
    .helpOption('-h, --help', 'show the relevant help info. Other `--help-*` flags are also available.')
    .version(PackageJSON.version, '-v, --version', 'output the version number')
    .enablePositionalOptions(true)
    .configureHelp({
      showGlobalOptions: false,
      sortSubcommands: true,
      commandUsage: (_) => FishLspHelp().usage,
    })
    .showSuggestionAfterError(true)
    .showHelpAfterError(true)
    .addHelpText('after', FishLspHelp().after);
  return bin;
};

// start adding options to the command
export const commandBin = createFishLspBin();

// hidden global options
commandBin
  .addOption(new Option('--help-man', 'show special manpage output').hideHelp(true))
  .addOption(new Option('--help-all', 'show all help info').hideHelp(true))
  .addOption(new Option('--help-short', 'show mini help info').hideHelp(true))
  .action(opt => {
    if (opt.helpMan) {
      const { path: _path, content } = FishLspManPage();
      logger.logToStdout(content.join('\n').trim());
    } else if (opt.helpAll) {
      const globalOpts = [new Option('-h, --help', 'show help'), ...commandBin.options];
      const allOpts = [
        ...globalOpts.map(o => o.flags),
        ...commandBin.commands.flatMap(c => c.options.map(o => o.flags)),
      ];

      const padAmount = Math.max(...allOpts.map(o => `${o}\t`.length));
      const subCommands = commandBin.commands.map((cmd) => {
        return [
          `  ${cmd.name()} ${cmd.usage()}\t${cmd.summary()}`,
          cmd.options.map(o => `    ${o.flags.padEnd(padAmount)}\t${o.description}`).join('\n'),
          ''].join('\n');
      });
      const { beforeAll, after } = FishLspHelp();
      logger.logToStdout(['NAME:',
        'fish-lsp - an lsp for the fish shell language',
        '',
        'USAGE: ',
        beforeAll,
        '',
        'DESCRIPTION:',
        '  ' + commandBin.description().split('\n').slice(1).join('\n').trim(),
        '',
        'OPTIONS:',
        '  ' + globalOpts.map(o => '  ' + o.flags.padEnd(padAmount) + '\t' + o.description).join('\n').trim(),
        '',
        'SUBCOMMANDS:',
        subCommands.join('\n'),
        '',
        'EXAMPLES:',
        after.split('\n').slice(2).join('\n'),
      ].join('\n').trim());
    } else if (opt.helpShort) {
      logger.logToStdout([
        'fish-lsp [OPTIONS]',
        'fish-lsp [COMMAND] [OPTIONS]',
        '',
        commandBin.description(),
      ].join('\n'));
    }
    return;
  });

// START
commandBin.command('start')
  .summary('start the lsp')
  .description('start the language server for a connection to a client')
  .option('--dump', 'stop lsp & show the startup options being read')
  .option('--enable <string...>', 'enable the startup option')
  .option('--disable <string...>', 'disable the startup option')
  .option('--stdio', 'use stdin/stdout for communication (default)')
  .option('--node-ipc', 'use node IPC for communication')
  .option('--socket <port>', 'use TCP socket for communication')
  .option('--port <port>', 'use TCP socket for communication (alias for --socket)')
  .option('--memory-limit <mb>', 'set memory usage limit in MB')
  .option('--max-files <number>', 'override the maximum number of files to analyze')
  .addHelpText('afterAll', [
    '',
    'Strings for \'--enable/--disable\' switches:',
    `${validHandlers?.map((opt, index) => {
      return index < validHandlers.length - 1 && index > 0 && index % 5 === 0 ? `${opt},\n` :
        index < validHandlers.length - 1 ? `${opt},` : opt;
    }).join(' ').split('\n').map(line => `\t${line.trim()}`).join('\n')}`,
    '',
    'Examples:',
    '\t>_ fish-lsp start --disable hover  # only disable the hover feature',
<<<<<<< HEAD
    '\t>_ fish-lsp start --disable complete hover --dump',
    '\t>_ fish-lsp start --enable --disable complete codeAction',
    '\t>_ fish-lsp start --socket 3000  # start TCP server on port 3000 (useful for Docker)',
=======
    '\t>_ fish-lsp start --disable complete logging index hover --dump',
    '\t>_ fish-lsp start --enable --disable logging complete codeAction',
    '\t>_ fish-lsp start --port 3000  # start TCP server on port 3000 (useful for Docker)',
    '\t>_ fish-lsp start --socket 3000  # alternative syntax for --port',
>>>>>>> f207d015
  ].join('\n'))
  .allowUnknownOption(false)
  .action(async (opts: CommanderSubcommand.start.schemaType) => {
    await setupProcessEnvExecFile();
    // NOTE: `config` is a global object, already initialized. Here, we are updating its
    // values passed from the shell environment, and then possibly overriding them with
    // the command line args.

    // use the `config` object's shell environment values to update the handlers
    updateHandlers(config.fish_lsp_enabled_handlers, true);
    updateHandlers(config.fish_lsp_disabled_handlers, false);

    // Handle max files option
    if (opts.maxFiles && !isNaN(parseInt(opts.maxFiles))) {
      config.fish_lsp_max_background_files = parseInt(opts.maxFiles);
    }
    //
    // // Handle memory limit
    if (opts.memoryLimit && !isNaN(parseInt(opts.memoryLimit))) {
      const limitInMB = parseInt(opts.memoryLimit);
      process.env.NODE_OPTIONS = `--max-old-space-size=${limitInMB}`;
    }
    //
    // Determine connection type
    const portValue = opts.port || opts.socket;
    const connectionType: ConnectionType = createConnectionType({
      stdio: opts.stdio,
      nodeIpc: opts.nodeIpc,
      pipe: !!portValue,
      socket: false,
    });
    const connectionOptions: ConnectionOptions = {};
    if (portValue) {
      connectionOptions.port = parseInt(portValue, 10);
    }

    // override `configHandlers` with command line args
    const { enabled, disabled, dumpCmd } = accumulateStartupOptions(commandBin.args);
    updateHandlers(enabled, true);
    updateHandlers(disabled, false);
    Config.fixPopups(enabled, disabled);

    // Dump the configHandlers, if requested from the command line. This stops the server.
    if (dumpCmd) {
      logger.logFallbackToStdout({ handlers: configHandlers });
      logger.logFallbackToStdout({ config: config });
      process.exit(0);
    }

    /* config needs to be used in `startServer()` below */
    startServer(connectionType, connectionOptions);
  });

// INFO
commandBin.command('info')
  .summary('show info about the fish-lsp')
  .description('the info about the `fish-lsp` executable')
  .option('--bin', 'show the path of the fish-lsp executable', false)
  .option('--path', 'show the path of the entire fish-lsp repo', false)
  .option('--build-time', 'show the path of the entire fish-lsp repo', false)
  .option('--build-type', 'show the build type being used', false)
  .option('-v, --version', 'show the version of the fish-lsp package', false)
  .option('--lsp-version', 'show the lsp version', false)
  .option('--capabilities', 'show the lsp capabilities', false)
  .option('--man-file', 'show the man file path', false)
  .option('--show', 'show the man file output', false)
  .option('--logs-file', 'show the logs file path', false)
  .option('--log-file', 'show the log file path', false)
  .option('--verbose', 'show debugging server info (capabilities, paths, version, etc.)', false)
  .option('--extra', 'show debugging server info (capabilities, paths, version, etc.)', false)
  .option('--health-check', 'run diagnostics and report health status', false)
  .option('--check-health', 'run diagnostics and report health status', false)
  .option('--time-startup', 'time the startup of the fish-lsp executable', false)
  .option('--time-only', 'alias to show only the time taken for the server to index files', false)
  .option('--use-workspace <PATH>', 'use the specified workspace path for `fish-lsp info --time-startup`', undefined)
  .option('--no-warning', 'do not show warnings in the output for `fish-lsp info --time-startup`', true)
  .option('--show-files', 'show the files being indexed during `fish-lsp info --time-startup`', false)
  .option('--source-maps', 'show source map information and management options', false)
  .option('--all', 'show all source maps (use with --source-maps)', false)
  .option('--all-paths', 'show the paths to all the source maps (use with --source-maps)', false)
  .option('--install', 'download and install source maps (use with --source-maps)', false)
  .option('--remove', 'remove source maps (use with --source-maps)', false)
  .option('--check', 'check source map availability (use with --source-maps)', false)
  .option('--status', 'show the status of all the source-maps available to the server (use with --source-maps)', false)
  .option('--dump-parse-tree [FILE]', 'dump the tree-sitter parse tree of a file (reads from stdin if no file provided)', undefined)
  .option('--dump-semantic-tokens [FILE]', 'dump the semantic tokens of a file (reads from stdin if no file provided)', undefined)
  .option('--no-color', 'disable color output for --dump-parse-tree and --dump-semantic-tokens', false)
  .option('--virtual-fs', 'show the virtual filesystem structure (like tree command)', false)
  .allowUnknownOption(false)
  // .allowExcessArguments(false)
  .action(async (args: CommanderSubcommand.info.schemaType) => {
    await setupProcessEnvExecFile();
    const capabilities = BuildCapabilityString()
      .split('\n')
      .map((line: string) => `  ${line}`).join('\n');

    const hasTimingOpts = args.timeStartup || args.timeOnly;
    args.warning = !hasTimingOpts && args.warning === true ? !args.warning : args.warning;
    // Variable to determine if we saw specific info requests
    let shouldExit = false;
    let exitCode = 0;

    let argsCount = CommanderSubcommand.countArgsWithValues('info', args);
    if (args.warning && !hasTimingOpts) {
      argsCount = argsCount - 1;
    }

    const sourceMaps = Object.values(SourceMaps);
    // immediately exit if the user requested a specific info
    CommanderSubcommand.info.handleBadArgs(args);

    if (args.dumpParseTree) {
      const status = await handleCLiDumpParseTree(args);
      process.exit(status);
    }

    if (args.dumpSemanticTokens) {
      const status = await handleCLiDumpSemanticTokens(args);
      process.exit(status);
    }

    // If the user requested specific info, we will try to show only the requested output.
    if (!args.verbose) {
      // handle the preferred args (`--time-startup`, `--health-check`, `--check-health`)
      if (args.timeStartup || args.timeOnly) {
        await timeServerStartup({
          workspacePath: args.useWorkspace,
          warning: args.warning,
          timeOnly: args.timeOnly,
          showFiles: args.showFiles,
        });
        process.exit(0);
      }
      if (args.healthCheck || args.checkHealth) {
        await performHealthCheck();
        process.exit(0);
      }

      // Handle sourcemaps (requires --source-maps or specific sourcemap options)
      if (args.sourceMaps) {
        exitCode = CommanderSubcommand.info.handleSourceMaps(args);
        shouldExit = true;
      }
      // normal info about the fish-lsp
      if (args.bin) {
        CommanderSubcommand.info.log(argsCount, 'Executable Path', PathObj.execFile);
        shouldExit = true;
      }
      if (args.path) {
        CommanderSubcommand.info.log(argsCount, 'Build Path', PathObj.path);
        shouldExit = true;
      }
      if (args.buildTime) {
        CommanderSubcommand.info.log(argsCount, 'Build Time', PkgJson.buildTime);
        shouldExit = true;
      }
      if (args.buildType) {
        CommanderSubcommand.info.log(argsCount, 'Build Type', getBuildTypeString());
        shouldExit = true;
      }
      if (args.capabilities) {
        CommanderSubcommand.info.log(argsCount, 'Capabilities', capabilities, true);
        shouldExit = true;
      }
      if (args.version) {
        CommanderSubcommand.info.log(argsCount, 'Build Version', PackageVersion);
        shouldExit = true;
      }
      if (args.lspVersion) {
        CommanderSubcommand.info.log(argsCount, 'LSP Version', PackageLspVersion, true);
        shouldExit = true;
      }
      // handle `[--man-file | --log-file] (--show)?`
      if (args.manFile || args.logFile || args.logsFile) {
        exitCode = CommanderSubcommand.info.handleFileArgs(args) || 0;
        shouldExit = true;
      }
      // handle `--virtual-fs`
      if (args.virtualFs) {
        argsCount = argsCount - 1;
        const tree = vfs.displayTree();
        CommanderSubcommand.info.log(argsCount, 'Virtual Filesystem', tree, true);
        shouldExit = true;
      }
    }
    if (!shouldExit || args.verbose) {
      CommanderSubcommand.info.log(argsCount, 'Executable Path', PathObj.execFile, true);
      CommanderSubcommand.info.log(argsCount, 'Build Location', PathObj.path, true);
      CommanderSubcommand.info.log(argsCount, 'Build Version', PackageVersion, true);
      CommanderSubcommand.info.log(argsCount, 'Build Time', PkgJson.buildTime, true);
      CommanderSubcommand.info.log(argsCount, 'Build Type', getBuildTypeString(), true);
      CommanderSubcommand.info.log(argsCount, 'Node Version', process.version, true);
      CommanderSubcommand.info.log(argsCount, 'LSP Version', PackageLspVersion, true);
      CommanderSubcommand.info.log(argsCount, 'Binary File', PathObj.bin, true);
      CommanderSubcommand.info.log(argsCount, 'Man File', PathObj.manFile, true);
      CommanderSubcommand.info.log(argsCount, 'Log File', config.fish_lsp_log_file, true);
      const sourceMapString = sourceMaps.length > 1 ? `\n${sourceMaps.join('\n')}` : sourceMaps.join('\n');
      CommanderSubcommand.info.log(argsCount, 'Sourcemaps', sourceMapString, true);
      if (args.extra || args.capabilities || args.verbose) {
        logger.logToStdout('_'.repeat(maxWidthForOutput()));
        CommanderSubcommand.info.log(argsCount, 'Capabilities', capabilities, false);
      }
    }
    process.exit(exitCode);
  });

// URL
commandBin.command('url')
  .summary('show helpful url(s) related to the fish-lsp')
  .description('show the related url to the fish-lsp')
  .option('--repo, --git', 'show the github repo')
  .option('--npm', 'show the npm package url')
  .option('--homepage', 'show the homepage')
  .option('--contributions', 'show the contributions url')
  .option('--wiki', 'show the github wiki')
  .option('--issues, --report', 'show the issues page')
  .option('--discussions', 'show the discussions page')
  .option('--clients-repo', 'show the clients configuration repo')
  .option('--sources-list', 'show a list of helpful sources')
  .option('--source-map', 'show source map download url for current version')
  .allowUnknownOption(false)
  .allowExcessArguments(false)
  .action(async (args: CommanderSubcommand.url.schemaType) => {
    const amount = Object.keys(args).length;
    if (amount === 0) {
      logger.logToStdout('https://fish-lsp.dev');
      process.exit(0);
    }

    Object.keys(args).forEach(key => logger.logToStdout(SourcesDict[key]?.toString() || ''));
    process.exit(0);
  });

// COMPLETE
commandBin.command('complete')
  .summary('generate fish shell completions')
  .description('the completions for the `fish-lsp` executable')
  .option('--names', 'show the feature names of the completions')
  .option('--names-with-summary', 'show names with their summary for a completions script')
  .option('--toggles', 'show the feature names of the completions')
  .option('--fish', 'show fish script')
  .option('--features', 'show features')
  .option('--env-variables', 'show env variables')
  .option('--env-variable-names', 'show env variable names')
  .description('copy completions output to fish-lsp completions file')
  .allowUnknownOption(false)
  .action(async (args: CommanderSubcommand.complete.schemaType) => {
    await setupProcessEnvExecFile();
    if (args.names) {
      commandBin.commands.forEach(cmd => logger.logToStdout(cmd.name()));
      process.exit(0);
    } else if (args.namesWithSummary) {
      commandBin.commands.forEach(cmd => logger.logToStdout(cmd.name() + '\t' + cmd.summary()));
      process.exit(0);
    } else if (args.fish) {
      logger.logToStdout(buildFishLspCompletions(commandBin));
      process.exit(0);
    } else if (args.features || args.toggles) {
      Object.keys(configHandlers).forEach((name) => logger.logToStdout(name.toString()));
      process.exit(0);
    } else if (args.envVariables) {
      Object.entries(Config.envDocs).forEach(([key, value]) => {
        logger.logToStdout(`${key}\\t'${value}'`);
      });
      process.exit(0);
    } else if (args.envVariableNames) {
      Object.keys(Config.envDocs).forEach((name) => logger.logToStdout(name.toString()));
      process.exit(0);
    }
    logger.logToStdout(buildFishLspCompletions(commandBin));
    process.exit(0);
  });

// ENV
commandBin.command('env')
  .summary('generate environment variables for lsp configuration')
  .description('generate fish-lsp env variables')
  .option('-c, --create', 'build initial fish-lsp env variables')
  .option('-s, --show', 'show the current fish-lsp env variables')
  .option('--show-default', 'show the default fish-lsp env variables')
  .option('--only <variables...>', 'only show specified variables (comma-separated)')
  .option('--no-comments', 'skip comments in output')
  .option('--no-global', 'use local env variables')
  .option('--no-local', 'do not use local scope for variables')
  .option('--no-export', 'don\'t export the variables')
  .option('--confd', 'output for piping to conf.d')
  .option('--names', 'show only the variable names')
  .option('--joined', 'print the names in a single line')
  .option('--json', 'output in JSON format')
  .allowUnknownOption(false)
  .allowExcessArguments(false)
  .action(async (args: SubcommandEnv.ArgsType) => {
    await setupProcessEnvExecFile();

    const outputType = SubcommandEnv.getOutputType(args);
    const opts = SubcommandEnv.toEnvOutputOptions(args);
    if (args.names) {
      let result = '';
      Object.keys(Config.envDocs).forEach((name) => {
        if (args?.only && args.only.length > 0 && !args.only.includes(name)) {
          logger.logToStderr(chalk.red(`\n[ERROR] Unknown variable name '${name} ' in --only option.`));
          logger.logToStderr(`Valid variable names are:\n${Object.keys(Config.envDocs).join(', ')}`);
          process.exit(1);
        }
        result += args.joined ? `${ name } ` : `${ name }\n`;
      });
      logger.logToStdout(result.trim());
      process.exit(0);
    }
    handleEnvOutput(outputType, logger.logToStdout, opts);
    process.exit(0);
  });

// Parsing the command now happens in the `src / main.ts` file, since our bundler
export function execCLI() {
  if (process.argv.length <= 2) {
    logger.logToStderr(chalk.red('[ERROR] No COMMAND provided to `fish - lsp`, displaying `fish - lsp--help` output.\n'));
    commandBin.outputHelp();
    logger.logToStdout('\nFor more help, use `fish - lsp--help - all` to see all commands and options.');
    process.exit(1);
  }
  // commandBin.parse(process.argv);
  commandBin.parse();
}<|MERGE_RESOLUTION|>--- conflicted
+++ resolved
@@ -116,16 +116,9 @@
     '',
     'Examples:',
     '\t>_ fish-lsp start --disable hover  # only disable the hover feature',
-<<<<<<< HEAD
     '\t>_ fish-lsp start --disable complete hover --dump',
     '\t>_ fish-lsp start --enable --disable complete codeAction',
     '\t>_ fish-lsp start --socket 3000  # start TCP server on port 3000 (useful for Docker)',
-=======
-    '\t>_ fish-lsp start --disable complete logging index hover --dump',
-    '\t>_ fish-lsp start --enable --disable logging complete codeAction',
-    '\t>_ fish-lsp start --port 3000  # start TCP server on port 3000 (useful for Docker)',
-    '\t>_ fish-lsp start --socket 3000  # alternative syntax for --port',
->>>>>>> f207d015
   ].join('\n'))
   .allowUnknownOption(false)
   .action(async (opts: CommanderSubcommand.start.schemaType) => {
