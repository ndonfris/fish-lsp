import * as LSP from 'vscode-languageserver';
import { DocumentUri, Hover, Location, Position, SymbolKind, URI, WorkDoneProgressReporter, WorkspaceSymbol } from 'vscode-languageserver';
import { dirname } from 'path';
import * as Parser from 'web-tree-sitter';
import { SyntaxNode, Tree } from 'web-tree-sitter';
import { config } from './config';
import { LspDocument } from './document';
import { logger } from './logger';
import { isArgparseVariableDefinitionName } from './parsing/argparse';
import { CompletionSymbol, isCompletionCommandDefinition, isCompletionSymbol, processCompletion } from './parsing/complete';
import { createSourceResources, getExpandedSourcedFilenameNode, isSourceCommandArgumentName, isSourceCommandWithArgument, symbolsFromResource } from './parsing/source';
import { filterFirstPerScopeSymbol, FishSymbol, processNestedTree } from './parsing/symbol';
import { getImplementation } from './references';
import { execCommandLocations } from './utils/exec';
import { SyncFileHelper } from './utils/file-operations';
import { flattenNested, iterateNested } from './utils/flatten';
import { findParentCommand, findParentFunction, isAliasDefinitionName, isCommand, isCommandName, isOption, isTopLevelDefinition, isExportVariableDefinitionName } from './utils/node-types';
import { pathToUri, symbolKindToString, uriToPath } from './utils/translation';
import { containsRange, getChildNodes, getNamedChildNodes, getRange, isPositionAfter, isPositionWithinRange, namedNodesGen, nodesGen, precedesRange } from './utils/tree-sitter';
import { Workspace } from './utils/workspace';
import { workspaceManager } from './utils/workspace-manager';
import { initializeParser } from './parser';
import { connection } from './utils/startup';
import { DiagnosticCache } from './diagnostics/cache';

/*************************************************************/
/*     ts-doc type imports for links to other files here     */
/*************************************************************/

// eslint-disable-next-line @typescript-eslint/no-unused-vars
import type { FishServer } from './server'; // @ts-ignore

/*************************************************************/

/**
 * Type of AnalyzedDocument, either 'partial' or 'full'.
 * - 'partial' documents do not have all properties computed,
 * - 'full' documents have all properties computed.
 *
 * @see {@link AnalyzedDocument#isPartial()} check if the document is partially parsed.
 * @see {@link AnalyzedDocument#isFull()} check if the document is fully parsed.
 *
 * @see {@link AnalyzedDocument#ensureParsed()} convert any partial documents to full ones and update {@link analyzer.cache}.
 */
export type AnalyzedDocumentType = 'partial' | 'full';
export type EnsuredAnalyzeDocument = Required<AnalyzedDocument> & { root: SyntaxNode; tree: Tree; type: 'full'; };

/**
 * Specialized type of AnalyzedDocument that guarantees all the properties
 * are present so that consumers can avoid null checks once they have already
 * ensured the document is fully analyzed.
 *
 * This type will be returned from the `AnalyzedDocument.ensureParsed()` method,
 * which makes sure any partial documents are fully computed and updated.
 * @see {@link AnalyzedDocument#ensureParsed()}
 */
export type EnsuredAnalyzeDocument = Required<AnalyzedDocument> & { root: SyntaxNode; tree: Tree; type: 'full'; };

/**
 * AnalyzedDocument items are created in three public methods of the Analyzer class:
 *   - analyze()
 *   - analyzePath()
 *   - analyzePartial()
 *
 * A partial AnalyzeDocument will not have the documentSymbols computed, because we
 * don't expect there to be global definitions in the document (based off of the
 * uri. i.e., $__fish_config_dir/completions/*.fish). Partial AnalyzeDocuments are
 * used to greatly reduce the overhead required for background indexing of large
 * workspaces.
 *
 * Use the AnalyzeDocument namespace to create `AnalyzedDocument` items.
 */
export class AnalyzedDocument {
  /**
   * private constructor to enforce the use of static creation methods.
   * @see {@link AnalyzedDocument.create()} for usage.
   *
   * @param document The LspDocument that was analyzed.
   * @param documentSymbols A nested array of FishSymbols, representing the symbols in the document.
   * @param tree A tree that has been parsed by web-tree-sitter
   * @param root root node of a SyntaxTree
   * @param commandNodes A flat array of every command used in this document
   * @param sourceNodes All the `source some_file_path` nodes in a document, scoping is not considered.
   * However, the nodes can be filtered to consider scoping at a later time.
   * @param type If the document has been fully analyzed, or only partially.
   *
   * @returns An instance of AnalyzedDocument.
   */
  private constructor(
    /**
     * The LspDocument that was analyzed.
     */
    public document: LspDocument,
    /**
     * A nested array of FishSymbols, representing the symbols in the document.
     */
    public documentSymbols: FishSymbol[] = [],
    /**
     * A tree that has been parsed by web-tree-sitter
     */
    public tree?: Parser.Tree,
    /**
     * root node of a SyntaxTree
     */
    public root?: Parser.SyntaxNode,
    /**
     * A flat array of every command used in this document
     */
    public commandNodes: SyntaxNode[] = [],
    /**
     * All the `source some_file_path` nodes in a document, scoping is not considered.
     * However, the nodes can be filtered to consider scoping at a later time.
     */
    public sourceNodes: SyntaxNode[] = [],
    /**
     * If the document has been fully analyzed, or only partially.
     */
    private type: AnalyzedDocumentType = tree ? 'full' : 'partial',
  ) {
    if (tree) this.root = tree.rootNode || undefined;
  }

  /**
   * Static method to create an AnalyzedDocument. If passed a tree, it will
   * be considered a fully parsed document. Otherwise, it will be considered a partial document.
   *
   * @see {@link AnalyzedDocument.createFull()} {@link AnalyzedDocument.createPartial()}
   *
   * @param document The LspDocument that was analyzed.
   * @param documentSymbols A nested array of FishSymbols, representing the symbols in the document.
   * @param tree A tree that has been parsed by web-tree-sitter
   * @param root root node of a SyntaxTree
   * @param commandNodes A flat array of every command used in this document
   * @param sourceNodes All the `source some_file_path` nodes in a document, scoping is not considered.
   *
   * @returns An instance of AnalyzedDocument returned from createdFull() or createdPartial().
   */
  private static create(
    document: LspDocument,
    documentSymbols: FishSymbol[] = [],
    tree: Parser.Tree | undefined = undefined,
    root: Parser.SyntaxNode | undefined = undefined,
    commandNodes: SyntaxNode[] = [],
    sourceNodes: SyntaxNode[] = [],
  ): AnalyzedDocument {
    return new AnalyzedDocument(
      document,
      documentSymbols,
      tree,
      root || tree?.rootNode,
      commandNodes,
      sourceNodes,
      tree ? 'full' : 'partial',
    );
  }

  /**
   * Static method to create a fully parsed AnalyzedDocument.
   * Extracts both the commandNodes and sourceNodes from the tree provided.
   *
   * @see {@link AnalyzedDocument.create()} which handles initialization internally.
   *
   * @param document The LspDocument that was analyzed.
   * @param documentSymbols A nested array of FishSymbols, representing the symbols in the document.
   * @param tree A tree that has been parsed by web-tree-sitter
   *
   * @returns An instance of AnalyzedDocument, with all properties populated.
   */
  public static createFull(
    document: LspDocument,
    documentSymbols: FishSymbol[],
    tree: Parser.Tree,
  ): AnalyzedDocument {
    const commandNodes: SyntaxNode[] = [];
    const sourceNodes: SyntaxNode[] = [];
    tree.rootNode.descendantsOfType('command').forEach(node => {
      if (isSourceCommandWithArgument(node)) sourceNodes.push(node.child(1)!);
      commandNodes.push(node);
    });
    return new AnalyzedDocument(
      document,
      documentSymbols,
      tree,
      tree.rootNode,
      commandNodes,
      sourceNodes,
      'full',
    );
  }

  /**
   * Static method to create a partially parsed AnalyzedDocument. Partial documents
   * do not compute any expensive properties such as documentSymbols, commandNodes, or sourceNodes.
   *
   * This saves significant time during initial workspace analysis, especially for large workspaces
   * by assuming certain documents (such as those in completions directories) do not contain
   * global `FishSymbol[]` definitions. We can then lazily compute partial documents
   * by checking if opened/changed documents had references to lazily loaded documents.
   *
   * @see {@link AnalyzedDocument.create()} which handles initialization internally.
   * @see {@link AnalyzedDocument#ensureParsed()} to fully parse a partial document when needed.
   *
   * @param document The LspDocument that was analyzed.
   *
   * @returns An instance of AnalyzedDocument, with only the document property populated.
   */
  public static createPartial(document: LspDocument): AnalyzedDocument {
    return AnalyzedDocument.create(document);
  }

  /**
   * Check if the AnalyzedDocument is partial (not fully parsed).
   * @see {@link AnalyzedDocument#ensureParsed()} which will convert a partial document to a full one.
   * @returns {boolean} True if the AnalyzedDocument is partial, false otherwise.
   */
  public isPartial(): boolean {
    return this.type === 'partial';
  }

  /**
   * Check if the AnalyzedDocument is fully parsed.
   * @returns {boolean} True if the AnalyzedDocument is full, false otherwise.
   */
  public isFull(): boolean {
    return this.type === 'full';
  }

<<<<<<< HEAD
  /**
   * Type guard to be used when a AnalyzedDocument is expected to be fully parsed.
   * AnalyzedDocuments that are partial will compute their missing properties, in
   * order to become fully parsed AnalyzedDocuments here. When a document is computed
   * in this method, it will automatically be updated in the {@link analyzer.cache}
   * so that future requests easily stay in sync.
   *
   * If the AnalyzedDocument is already fully parsed, we simply return the
   * current instance without any modifications.
   *
   * @see {@link AnalyzedDocument.createPartial()} for creating partial documents.
   * @see {@link AnalyzedDocument.createFull()} for creating fully parsed documents.
   * @see {@link EnsuredAnalyzeDocument} strict type definition of our ReturnType
   * which guarantees all properties are present so we can avoid null checks.
   *
   * @returns EnsuredAnalyzeDocument The fully parsed AnalyzedDocument.
   */
=======
>>>>>>> f207d015
  public ensureParsed(): EnsuredAnalyzeDocument {
    if (this.isPartial()) {
      const fullDocument = analyzer.analyze(this.document);
      // Update this instance's properties in-place
      this.documentSymbols = fullDocument.documentSymbols;
      this.tree = fullDocument.tree;
      this.root = fullDocument.root;
      this.commandNodes = fullDocument.commandNodes;
      this.sourceNodes = fullDocument.sourceNodes;
      this.type = 'full';

      // Update the cache with the fully parsed document
      analyzer.cache.setDocument(this.document.uri, this);
      return this as EnsuredAnalyzeDocument;
    }
    return this as EnsuredAnalyzeDocument;
  }
}

/**
 * Call `await analyzer.initialize()` to create an instance of the Analyzer class.
 * This way we avoid instantiating the parser, and passing it to each analyzer
 * instance that we create (common test pattern). Also, by initializing the
 * analyzer globally, we can import it to any procedure that needs access
 * to the analyzer.
 *
 * The analyzer stores and computes our symbols, from the tree-sitter AST and
 * caches the results in AnalyzedDocument[] items.
 */
export let analyzer: Analyzer;

/***
 * Handles analysis of documents and caching their symbols.
 *
 * Lots of server functionality is implemented here. Including, but not limited to:
 *   - tree sitter parsing
 *   - document analysis and caching
 *   - workspace/document symbol searching
 *   - background analysis performed on startup
 *
 * Requires a tree-sitter Parser instance to be initialized for usage.
 */
export class Analyzer {
  /**
   * The cached documents from all workspaces
   *   - keys are the document uris
   *   - values are the AnalyzedDocument objects
   */
  public cache: AnalyzedDocumentCache = new AnalyzedDocumentCache();
  /**
   * All of the global symbols throughout all workspaces in the server.
   * Methods that use this cache might try to limit symbols to a single workspace.
   *
   * The `globalSymbols.map` is a used to cache the symbols for quick access
   *   - keys are the symbol names
   *   - values are the FishSymbol objects
   */
  public globalSymbols: GlobalDefinitionCache = new GlobalDefinitionCache();

  public started = false;

  public diagnostics: DiagnosticCache = new DiagnosticCache();

  constructor(public parser: Parser) { }

  /**
   * The method that is used to instantiate the **singleton** {@link analyzer}, to avoid
   * dependency injecting the analyzer in every utility that might need it.
   *
   * This method can be called during the `connection.onInitialize()` in the server,
   * or {@link https://vitest.dev/ | vite.beforeAll()} in a test-suite.
   *
   * @example
   * ```typescript
   * // file: ./tests/some-test-file.test.ts
   * import { Analyzer, analyzer } from '../src/analyze';
   *
   * // Initialize the `analyzer` singleton through the `Analyzer.initialize()`
   * // method to make it available throughout testing. This helps keep tests
   * // consistent with the analysis functionality used throughout entire server.
   *
   * describe('test suite', () => {
   *     // Make sure the analyzer is initialized before any tests run
   *      beforeAll(async () => {
   *          await Analyzer.initialize();
   *          // analyzer.parser exists if needed
   *          // we can also use analyzer anywhere now in the test file
   *      });
   *      it('test 1', () => {
   *          const result1 = analyzer.analyzePath('/path/to/file.fish');
   *          const result2 = analyzer.analyze(result1.document);
   *          expect(result1.document.uri).toBe(result2.document.uri);
   *      });
   *      it('test 2', () => {
   *          const tree = analyzer.parser.parse('fish --help')
   *          const { rootNode } = tree;
   *          expect(rootNode).toBeDefined();
   *      });
   *      // ...
   * });
   * ```
   *
   * ___
   *
   * It is okay to use the {@link Analyzer} returned for testing purposes, however for
   * consistency throughout source code, please use the exported {@link analyzer} variable.
   *
   * @returns Promise<Analyzer> The initialized Analyzer instance (recommended to directly import {@link analyzer}).
   */
  public static async initialize(): Promise<Analyzer> {
    const parser = await initializeParser();
    analyzer = new Analyzer(parser);
    analyzer.started = true;
    return analyzer;
  }

  /**
   * Perform full analysis on a LspDocument to build a AnalyzedDocument containing
   * useful information about the document. It will also add the information to both
   * the cache of AnalyzedDocuments and the global symbols cache.
   *
   * @param document The {@link LspDocument} to analyze.
   * @returns An {@linkcode AnalyzedDocument} object.
   */
  public analyze(document: LspDocument): AnalyzedDocument {
    const analyzedDocument = this.getAnalyzedDocument(document);
    this.cache.setDocument(document.uri, analyzedDocument);

    // Remove old global symbols for this document before adding new ones
    this.globalSymbols.removeSymbolsByUri(document.uri);

    // Add new global symbols
    for (const symbol of iterateNested(...analyzedDocument.documentSymbols)) {
      if (symbol.isGlobal()) this.globalSymbols.add(symbol);
    }
    return analyzedDocument;
  }

  /**
   * Remove all global symbols for a document (used when document is closed or deleted)
   */
  public removeDocumentSymbols(uri: string): void {
    this.globalSymbols.removeSymbolsByUri(uri);
    this.cache.clear(uri);
  }

  /**
   * @summary
   * Takes a path to a file and turns it into a LspDocument, to then be analyzed
   * and cached. This is useful for testing purposes, or for the rare occasion that
   * we need to analyze a file that is not yet a LspDocument.
   *
   * @param filepath The local machine's path to the document that needs resolution
   * @returns AnalyzedDocument {@link @AnalyzedDocument} or undefined if the file could not be found.
   */
  public analyzePath(rawFilePath: string): AnalyzedDocument | undefined {
    const path = uriToPath(rawFilePath);
    const document = SyncFileHelper.loadDocumentSync(path);
    if (!document) {
      logger.warning(`analyzer.analyzePath: ${path} not found`);
      return undefined;
    }
    return this.analyze(document);
  }

  /**
   * @public
   * Use on documents where we can assume the document nodes aren't important.
   * This could mainly be summarized as any file in `$fish_complete_path/*.fish`
   * This greatly reduces the time it takes for huge workspaces to be analyzed,
   * by only retrieving the bare minimum of information required from completion
   * documents. Since completion documents are fully parsed, only once a request
   * is made that requires a completion document, we are able to avoid building
   * their document symbols here. Conversely, this means that if we were to use
   * this method instead of the full `analyze()` method, any requests that need
   * symbols from the document will not be able to retrieve them.
   *
   * @see {@link AnalyzedDocument#ensureParsed()} convert a partial document to a full one
   * and update the {@link analyzer.cache} with the newly computed full document.
   *
   * @param document The {@link LspDocument} to analyze.
   * @returns partial result of {@link AnalyzedDocument.createPartial()} with no computed
   *          properties set, which we use {@link FishServer#didChangeTextDocument()}
   *          to later ensure any reachable symbols are computed local to the open document.
   */
  public analyzePartial(document: LspDocument): AnalyzedDocument {
    const analyzedDocument = AnalyzedDocument.createPartial(document);
    this.cache.setDocument(document.uri, analyzedDocument);
    return analyzedDocument;
  }

  /**
   * @private
   *
   * Helper method to get the AnalyzedDocument. Retrieves the parsed
   * AST from {@link https://github.com/tree-sitter/tree-sitter/tree/master/lib/binding_web | web-tree-sitter's} {@link Parser},
   *
   * - processes the {@link DocumentSymbol},
   * - stores the commands used in the document,
   * - collects all the sourced command {@link SyntaxNode}'s arguments
   *   **(potential file paths)**
   *
   * @param LspDocument The {@link LspDocument} to analyze.
   * @returns An {@link AnalyzedDocument} object.
   */
  private getAnalyzedDocument(document: LspDocument): AnalyzedDocument {
    const tree = this.parser.parse(document.getText());
    const documentSymbols = processNestedTree(document, tree.rootNode);
    return AnalyzedDocument.createFull(document, documentSymbols, tree);
  }

  /**
   * Analyze a workspace and all its documents.
   * Documents that are already analyzed will be skipped.
   * For documents that are autoloaded completions, we only perform a partial analysis.
   * This method also reports progress to the provided WorkDoneProgressReporter.
   *
   * @param workspace The workspace to analyze.
   * @param progress Optional WorkDoneProgressReporter to report progress.
   * @param callbackfn Optional callback function to report messages.
   */
  public async analyzeWorkspace(
    workspace: Workspace,
    progress: WorkDoneProgressReporter | undefined = undefined,
    callbackfn: (text: string) => void = (text: string) => logger.log(`analyzer.analyzerWorkspace(${workspace.name})`, text),
  ) {
    const startTime = performance.now();
    if (workspace.isAnalyzed()) {
      callbackfn(`[fish-lsp] workspace ${workspace.name} already analyzed`);
      progress?.done();
      return { count: 0, workspace, duration: '0.00' };
    }

    // progress?.begin(workspace.name, 0, 'Analyzing workspace', true);
    const docs = workspace.pendingDocuments();
    const maxSize = Math.min(docs.length, config.fish_lsp_max_background_files);
    const currentDocuments = workspace.pendingDocuments().slice(0, maxSize);

    // Helper function to delay execution
    const delay = (ms: number) => new Promise(resolve => setTimeout(resolve, ms));

    // Calculate adaptive delay and batch size based on document count
    const BATCH_SIZE = Math.max(1, Math.floor(currentDocuments.length / 20));
    const UPDATE_DELAY = currentDocuments.length > 100 ? 10 : 25; // Shorter delay for large sets

    let lastUpdateTime = 0;
    const MIN_UPDATE_INTERVAL = 15; // Minimum ms between visual updates

    currentDocuments.forEach(async (doc, idx) => {
      try {
        if (doc.getAutoloadType() === 'completions') {
          this.analyzePartial(doc);
        } else {
          this.analyze(doc);
        }
        workspace.uris.markIndexed(doc.uri);
        const reportPercent = Math.ceil(idx / maxSize * 100);
        progress?.report(reportPercent, `Analyzing ${idx}/${docs.length} files`);
      } catch (err) {
        logger.log(`[fish-lsp] ERROR analyzing workspace '${workspace.name}' (${err?.toString() || ''})`);
      }

      const currentTime = performance.now();
      const isLastItem = idx === currentDocuments.length - 1;
      const isBatchEnd = idx % BATCH_SIZE === BATCH_SIZE - 1;
      const timeToUpdate = currentTime - lastUpdateTime > MIN_UPDATE_INTERVAL;

      if (isLastItem || isBatchEnd && timeToUpdate) {
        const percentage = Math.ceil((idx + 1) / maxSize * 100);
        progress?.report(`${percentage}% Analyzing ${idx + 1}/${maxSize} ${maxSize > 1 ? 'documents' : 'document'}`);
        lastUpdateTime = currentTime;

        // Add a small delay for visual perception
        await delay(UPDATE_DELAY);
      }
    });
    progress?.done();
    const endTime = performance.now();
    const duration = ((endTime - startTime) / 1000).toFixed(2); // Convert to seconds with 2 decimal places
    const count = currentDocuments.length;
    const message = `Analyzed ${count} document${count > 1 ? 's' : ''} in ${duration}s`;
    callbackfn(message);
    return {
      count: currentDocuments.length,
      workspace: workspace,
      duration,
    };
  }

  /**
   * Return the first FishSymbol seen that matches is defined at the location passed in
   */
  public getSymbolAtLocation(location: Location): FishSymbol | undefined {
    const symbols = this.cache.getFlatDocumentSymbols(location.uri);
    return symbols.find((symbol) => symbol.equalsLocation(location));
  }

  /**
   * Return the first FishSymbol seen that could be defined by the given position.
   */
  public findDocumentSymbol(
    document: LspDocument,
    position: Position,
  ): FishSymbol | undefined {
    const symbols = flattenNested(...this.cache.getDocumentSymbols(document.uri));
    return symbols.find((symbol) => {
      return isPositionWithinRange(position, symbol.selectionRange);
    });
  }

  /**
   * Return all FishSymbols seen that could be defined by the given position.
   */
  public findDocumentSymbols(
    document: LspDocument,
    position: Position,
  ): FishSymbol[] {
    const symbols = flattenNested(...this.cache.getDocumentSymbols(document.uri));
    return symbols.filter((symbol) => {
      return isPositionWithinRange(position, symbol.selectionRange);
    });
  }

  /**
   * Search through all the documents in the cache, and return the first symbol found
   * that matches the callback function.
   */
  public findSymbol(
    callbackfn: (symbol: FishSymbol, doc?: LspDocument) => boolean,
  ) {
    for (const uri of this.getIterableUris()) {
      const symbols = this.cache.getFlatDocumentSymbols(uri);
      const document = this.cache.getDocument(uri)?.document;
      const symbol = symbols.find(s => callbackfn(s, document));
      if (symbol) {
        return symbol;
      }
    }
    return undefined;
  }

  /**
   * Search through all the documents in the cache, and return all symbols found
   */
  public findSymbols(
    callbackfn: (symbol: FishSymbol, doc?: LspDocument) => boolean,
  ): FishSymbol[] {
    const symbols: FishSymbol[] = [];
    for (const uri of this.getIterableUris()) {
      const document = this.cache.getDocument(uri)?.document;
      const symbols = this.getFlatDocumentSymbols(document!.uri);
      const newSymbols = symbols.filter(s => callbackfn(s, document));
      if (newSymbols) {
        symbols.push(...newSymbols);
      }
    }
    return symbols;
  }

  /**
   * Search through all the documents in the cache, and return the first node found
   */
  public findNode(
    callbackfn: (n: SyntaxNode, document?: LspDocument) => boolean,
  ): SyntaxNode | undefined {
    const uris = this.cache.uris();
    for (const uri of uris) {
      const root = this.cache.getRootNode(uri);
      const document = this.cache.getDocument(uri)!.document;
      if (!root || !document) continue;
      const node = getChildNodes(root).find((n) => callbackfn(n, document));
      if (node) {
        return node;
      }
    }
    return undefined;
  }

  /**
   * Search through all the documents in the cache, and return all nodes found (with their uris)
   */
  public findNodes(
    callbackfn: (node: SyntaxNode, document: LspDocument) => boolean,
    // useCurrentWorkspace: boolean = true,
  ): {
    uri: string;
    nodes: SyntaxNode[];
  }[] {
    const result: { uri: string; nodes: SyntaxNode[]; }[] = [];
    for (const uri of this.getIterableUris()) {
      const root = this.cache.getRootNode(uri);
      const document = this.cache.getDocument(uri)?.document;
      if (!root || !document) continue;
      const nodes = getChildNodes(root).filter((node) => callbackfn(node, document));
      if (nodes.length > 0) {
        result.push({ uri: document.uri, nodes });
      }
    }
    return result;
  }

  /**
   * A generator function that yields all the documents in the workspace.
   */
  public * findDocumentsGen(): Generator<LspDocument> {
    for (const uri of this.getIterableUris()) {
      const document = this.cache.getDocument(uri)?.document;
      if (document) {
        yield document;
      }
    }
  }

  /**
   * A generator function that yields all the symbols in the workspace, per document
   * The symbols yielded are flattened FishSymbols (NOT nested).
   */
  public * findSymbolsGen(): Generator<{ document: LspDocument; symbols: FishSymbol[]; }> {
    for (const uri of this.getIterableUris()) {
      const symbols = this.cache.getFlatDocumentSymbols(uri);
      const document = this.cache.getDocument(uri)?.document;
      if (!document || !symbols) continue;
      yield { document, symbols };
    }
  }

  /**
   * A generator function that yields all the nodes in the workspace, per document.
   * The nodes yielded are using the `this.getNodes()` method, which returns the cached
   * nodes for the document.
   */
  public * findNodesGen(): Generator<{ document: LspDocument; nodes: Generator<SyntaxNode>; }> {
    for (const uri of this.getIterableUris()) {
      const root = this.cache.getRootNode(uri);
      const document = this.cache.getDocument(uri)?.document;
      if (!root || !document) continue;
      yield { document, nodes: this.nodesGen(document.uri).nodes };
    }
  }

  /**
   * Collect all the global symbols in the workspace, and the document symbols usable
   * at the requests position. DocumentSymbols that are not in the position's scope are
   * excluded from the result array of FishSymbols.
   *
   * This method is mostly notably used for providing the symbols in
   * `server.onCompletion()` requests.
   *
   * @param document The LspDocument to search in
   * @param position The position to search at
   * @returns {FishSymbol[]} A flat array of FishSymbols that are usable at the given position
   */
  public allSymbolsAccessibleAtPosition(document: LspDocument, position: Position): FishSymbol[] {
    // Set to avoid duplicate symbols
    const symbolNames: Set<string> = new Set();
    // add the local symbols
    const symbols = flattenNested(...this.cache.getDocumentSymbols(document.uri))
      .filter((symbol) => symbol.scope.containsPosition(position));
    symbols.forEach((symbol) => symbolNames.add(symbol.name));
    // add the sourced symbols
    const sourcedUris = this.collectReachableSources(document.uri, position);
    for (const sourcedUri of Array.from(sourcedUris)) {
      const sourcedSymbols = this.cache.getFlatDocumentSymbols(sourcedUri)
        .filter(s =>
          !symbolNames.has(s.name)
          && (s.isGlobal() || s.isRootLevel())
          && s.uri !== document.uri,
        );
      symbols.push(...sourcedSymbols);
      sourcedSymbols.forEach((symbol) => symbolNames.add(symbol.name));
    }
    // add the global symbols
    for (const globalSymbol of this.globalSymbols.allSymbols) {
      // skip any symbols that are already in the result so that
      // next conditionals don't have to consider duplicate symbols
      if (symbolNames.has(globalSymbol.name)) continue;
      // any global symbol not in the document
      if (globalSymbol.uri !== document.uri) {
        symbols.push(globalSymbol);
        symbolNames.add(globalSymbol.name);
        // any symbol in the document that is globally scoped
      } else if (globalSymbol.uri === document.uri) {
        symbols.push(globalSymbol);
        symbolNames.add(globalSymbol.name);
      }
    }
    return symbols;
  }

  /**
   * method that returns all the workspaceSymbols that are in the same scope as the given
   * shell
   * @returns {WorkspaceSymbol[]} array of all symbols
   */
  public getWorkspaceSymbols(query: string = ''): WorkspaceSymbol[] {
    const workspace = workspaceManager.current;
    logger.log({ searching: workspace?.path, query });
    return this.globalSymbols.allSymbols
      .filter(symbol => workspace?.contains(symbol.uri) || symbol.uri === workspace?.uri)
      .map((s) => s.toWorkspaceSymbol())
      .filter((symbol: WorkspaceSymbol) => {
        return symbol.name.startsWith(query);
      });
  }

  /**
   * Utility function to get the definitions of a symbol at a given position.
   */
  private getDefinitionHelper(document: LspDocument, position: Position): FishSymbol[] {
    const symbols: FishSymbol[] = [];
    const word = this.wordAtPoint(document.uri, position.line, position.character);
    const node = this.nodeAtPoint(document.uri, position.line, position.character);
    if (!word || !node) return [];

    // First check local symbols
    const localSymbols = this.getFlatDocumentSymbols(document.uri);
    const localSymbol = localSymbols.find((s) => {
      return s.name === word && containsRange(s.selectionRange, getRange(node));
    });
    if (localSymbol) {
      symbols.push(localSymbol);
    } else {
      const toAdd: FishSymbol[] = localSymbols.filter((s) => {
        const variableBefore = s.kind === SymbolKind.Variable ? precedesRange(s.selectionRange, getRange(node)) : true;
        return (
          s.name === word
          && containsRange(getRange(s.scope.scopeNode), getRange(node))
          && variableBefore
        );
      });
      symbols.push(...toAdd);
    }

    // If no local symbols found, check sourced symbols
    if (!symbols.length) {
      const allAccessibleSymbols = this.allSymbolsAccessibleAtPosition(document, position);
      const sourcedSymbols = allAccessibleSymbols.filter(s =>
        s.name === word && s.uri !== document.uri,
      );
      symbols.push(...sourcedSymbols);
    }

    // Finally, check global symbols as fallback
    if (!symbols.length) {
      symbols.push(...this.globalSymbols.find(word));
    }

    return symbols;
  }

  /**
   * Get the first definition of a position that we can find.
   * Will first retrieve {@link Analyzer#getDefinitionHelper()} to look for possible definitions.
   * Symbols found are then handled based on their node type, to ensure we return the most relevant definition.
   * If symbol exists, but doesn't match any of the special cases, we return the last symbol found.
   */
  public getDefinition(document: LspDocument, position: Position): FishSymbol | null {
    const symbols: FishSymbol[] = this.getDefinitionHelper(document, position);
    const word = this.wordAtPoint(document.uri, position.line, position.character);
    const node = this.nodeAtPoint(document.uri, position.line, position.character);
    if (node && isExportVariableDefinitionName(node)) {
      return symbols.find(s => s.name === word) || symbols.pop()!;
    }
    if (node && isAliasDefinitionName(node)) {
      return symbols.find(s => s.name === word) || symbols.pop()!;
    }
    if (node && isArgparseVariableDefinitionName(node)) {
      const atPos = this.getFlatDocumentSymbols(document.uri).findLast(s =>
        s.containsPosition(position) && s.fishKind === 'ARGPARSE',
      ) || symbols.pop()!;
      return atPos;
    }
    if (node && isCompletionSymbol(node)) {
      const completionSymbols = this.getFlatCompletionSymbols(document.uri);
      const completionSymbol = completionSymbols.find(s => s.equalsNode(node));
      if (!completionSymbol) {
        return null;
      }
      const symbol = this.findSymbol((s) => completionSymbol.equalsArgparse(s));
      if (symbol) return symbol;
    }
    if (node && isOption(node)) {
      const symbol = this.findSymbol((s) => {
        if (s.parent && s.fishKind === 'ARGPARSE') {
          return node.parent?.firstNamedChild?.text === s.parent?.name &&
            s.parent.isGlobal() &&
            node.text.startsWith(s.argparseFlag);
        }
        return false;
      });
      if (symbol) return symbol;
    }
    return symbols.pop() || null;
  }

  /**
   * Get all the definition locations of a position that we can find
   */
  public getDefinitionLocation(document: LspDocument, position: Position): LSP.Location[] {
    // handle source argument definition location
    const node = this.nodeAtPoint(document.uri, position.line, position.character);

    // check that the node (or its parent) is a `source` command argument
    if (node && isSourceCommandArgumentName(node)) {
      return this.getSourceDefinitionLocation(node, document);
    }
    if (node && node.parent && isSourceCommandArgumentName(node.parent)) {
      return this.getSourceDefinitionLocation(node.parent, document);
    }

    // check if we have a symbol defined at the position
    const symbol = this.getDefinition(document, position) as FishSymbol;
    if (symbol) {
      if (symbol.isEvent()) return [symbol.toLocation()];

      const newSymbol = filterFirstPerScopeSymbol(document.uri)
        .find((s) => s.equalDefinition(symbol));

      if (newSymbol) return [newSymbol.toLocation()];
    }
    if (symbol) return [symbol.toLocation()];

    // allow execCommandLocations to provide location for command when no other
    // definition has been found. Previously, config.fish_lsp_single_workspace_support
    // was used to prevent this case from being hit but now we always allow it.
    if (workspaceManager.current) {
      const node = this.nodeAtPoint(document.uri, position.line, position.character);
      if (node && isCommandName(node)) {
        const text = node.text.toString();
        const locations = execCommandLocations(text);
        for (const { uri, path } of locations) {
          const content = SyncFileHelper.read(path, 'utf8');
          const doc = LspDocument.createTextDocumentItem(uri, content);
          workspaceManager.handleOpenDocument(doc);
          connection.sendNotification('workspace/didChangeWorkspaceFolders', {
            event: {
              added: [path],
              removed: [],
            },
          });
          workspaceManager.analyzePendingDocuments();
        }
        // consider just finding the definition symbol since we analyze the document
        // with the above `workspaceManager.handleOpenDocument(doc)` call
        return locations.map(({ uri }) =>
          Location.create(uri, {
            start: { line: 0, character: 0 },
            end: { line: 0, character: 0 },
          }),
        );
      }
    }
    return [];
  }

  /**
   * Here we can allow the user to use completion locations for the implementation.
   */
  public getImplementation(document: LspDocument, position: Position): Location[] {
    const definition = this.getDefinition(document, position);
    if (!definition) return [];
    const locations = getImplementation(document, position);
    return locations;
  }

  /**
   * Gets the location of the sourced file for the given source command argument name node.
   */
  private getSourceDefinitionLocation(node: SyntaxNode, document: LspDocument): LSP.Location[] {
    if (node && isSourceCommandArgumentName(node)) {
      // Get the base directory for resolving relative paths
      const fromPath = uriToPath(document.uri);
      const baseDir = dirname(fromPath);

      const expanded = getExpandedSourcedFilenameNode(node, baseDir) as string;
      let sourceDoc = this.getDocumentFromPath(expanded);
      if (!sourceDoc) {
        this.analyzePath(expanded); // find the filepath & analyze it
        sourceDoc = this.getDocumentFromPath(expanded); // reset the sourceDoc to new value
      }
      if (sourceDoc) {
        return [
          Location.create(sourceDoc!.uri, LSP.Range.create(0, 0, 0, 0)),
        ];
      }
    }
    return [];
  }

  /**
   * Get the hover from the given position in the document, if it exists.
   * This is either a symbol, a manpage, or a fish-shell shipped function.
   * Other hovers are shown are shown if this method can't find any (defined in `./hover.ts`).
   */
  public getHover(document: LspDocument, position: Position): Hover | null {
    const tree = this.getTree(document.uri);
    const node = this.nodeAtPoint(document.uri, position.line, position.character);

    if (!tree || !node) return null;

    const symbol =
      this.getDefinition(document, position) ||
      this.globalSymbols.findFirst(node.text);

    if (!symbol) return null;
    logger.log(`analyzer.getHover: ${symbol.name}`, {
      name: symbol.name,
      uri: symbol.uri,
      detail: symbol.detail,
      text: symbol.node.text,
      kind: symbolKindToString(symbol.kind),
    });
    return symbol.toHover();
  }

  /**
   * Returns the tree-sitter tree for the given documentUri.
   * If the document is not in the cache, it will cache it and return the tree.
   *
   * @NOTE: we use `documentUri` here instead of LspDocument's because it simplifies
   *        testing and is more consistently available in the server.
   *
   * @param documentUri - the uri of the document to get the tree for
   * @return {Tree | undefined} - the tree for the document, or undefined if the document is not in the cache
   */
  getTree(documentUri: string): Tree | undefined {
    if (this.cache.hasUri(documentUri)) {
      const doc = this.cache.getDocument(documentUri);
      if (doc) {
        return doc.ensureParsed().tree;
      }
    }
    return this.analyzePath(uriToPath(documentUri))?.tree;
  }

  /**
   * gets/finds the rootNode given a DocumentUri. if cached it will return the root from the cache,
   * Otherwise it will analyze the path and return the root node, which might not be possible if the path
   * is not readable or the file does not exist.
   * @see {@link https://github.com/tree-sitter/tree-sitter/tree/master/lib/binding_web | web-tree-sitter's} {@link SyntaxNode}
   * @param documentUri - the uri of the document to get the root node for
   * @return {SyntaxNode | undefined} - the root node for the document, or undefined if the document is not in the cache
   */
  getRootNode(documentUri: string): SyntaxNode | undefined {
    if (this.cache.hasUri(documentUri)) {
      const doc = this.cache.getDocument(documentUri);
      if (doc) {
        return doc.ensureParsed().root;
      }
    }
    return this.analyzePath(uriToPath(documentUri))?.root;
  }

  /**
   * Returns the document from the cache. If the document is not in the cache,
   * it will return undefined.
   */
  getDocument(documentUri: string): LspDocument | undefined {
    return this.cache.getDocument(documentUri)?.document;
  }

  /**
   * Returns the document from the cache if the document is in the cache.
   */
  getDocumentFromPath(path: string): LspDocument | undefined {
    const uri = pathToUri(path);
    return this.getDocument(uri);
  }

  /**
   * Returns the FishSymbol[] array in the cache for the given documentUri.
   * The result is a nested array (tree) of FishSymbol[] items
   */
  getDocumentSymbols(documentUri: string): FishSymbol[] {
    return this.cache.getDocumentSymbols(documentUri);
  }

  /**
   * Returns the flat array of FishSymbol[] for the given documentUri.
   * Iterating through the result will allow you to reach every symbol in the documentUri.
   */
  getFlatDocumentSymbols(documentUri: string): FishSymbol[] {
    return this.cache.getFlatDocumentSymbols(documentUri);
  }

  /**
   * Returns a list of symbols similar to a DocumentSymbol array, but
   * instead of using that data type, we use our custom CompletionSymbol to define completions
   *
   * NOTE: while this method's visibility is public, it is really more of a utility
   *       for the `getGlobalArgparseLocations()` function in `src/parsing/argparse.ts`
   *
   * @param documentUri - the uri of the document to get the completions for
   * @returns {CompletionSymbol[]} - an array of CompletionSymbol objects
   */
  getFlatCompletionSymbols(documentUri: string): CompletionSymbol[] {
    const doc = this.cache.getDocument(documentUri);
    if (!doc) return [];
    const { document, commandNodes } = doc;
    // get the `complete` SyntaxNode[]
    const childrenSymbols = commandNodes.filter(n => isCompletionCommandDefinition(n));
    // build the CompletionSymbol[] for the entire document
    const result: CompletionSymbol[] = [];
    for (const child of childrenSymbols) {
      result.push(...processCompletion(document, child));
    }
    return result;
  }

  /**
   * Returns a list of all the nodes in the document.
   */
  public nodesGen(documentUri: string): {
    nodes: Generator<SyntaxNode>;
    namedNodes: Generator<SyntaxNode>;
  } {
    const document = this.cache.getDocument(documentUri)?.document;
    if (!document) {
      return { nodes: (function* () { })(), namedNodes: (function* () { })() }; // Return an empty generator if the document is not found
    }
    const root = this.getRootNode(documentUri);
    if (!root) {
      return { nodes: (function* () { })(), namedNodes: (function* () { })() }; // Return an empty generator if the root node is not found
    }
    return {
      nodes: nodesGen(root),
      namedNodes: namedNodesGen(root),
    };
  }

  /**
   * Returns a list of all the nodes in the document.
   */
  public getNodes(documentUri: string): SyntaxNode[] {
    const document = this.cache.getDocument(documentUri)?.document;
    if (!document) {
      return [];
    }
    return getChildNodes(this.parser.parse(document.getText()).rootNode);
  }

  /**
   * Returns a list of all the NAMED nodes in the document.
   */
  public getNamedNodes(documentUri: string): SyntaxNode[] {
    const document = this.cache.getDocument(documentUri)?.document;
    if (!document) {
      return [];
    }
    return getNamedChildNodes(this.parser.parse(document.getText()).rootNode);
  }

  // /**
  //  * Returns a list of all the diagnostics in the document (if the document is analyzed)
  //  * @param documentUri - the uri of the document to get the diagnostics for
  //  * @returns {Diagnostic[]} - an array of Diagnostic objects
  //  */
  // public getDiagnostics(documentUri: string) {
  //   return this.diagnostics.bindDiagnostics(documentUri);
  // }

  /**
   * Utility to collect all the sources in the input documentUri, or if specified
   * it will only collect the included sources from the sources parameter
   * @param documentUri - the uri of the document to collect sources from
   * @param sources - the sources to collect from (optional set to narrow results)
   * @returns {Set<string>} - a flat set of all the sourceUri's reachable from the input sources
   */
  public collectSources(
    documentUri: string,
    sources = this.cache.getSources(documentUri),
  ): Set<string> {
    const visited = new Set<string>();
    const collectionStack: string[] = Array.from(sources);
    while (collectionStack.length > 0) {
      const source = collectionStack.pop()!;
      if (visited.has(source)) continue;
      visited.add(source);
      if (SyncFileHelper.isDirectory(uriToPath(source))) continue;
      if (!SyncFileHelper.isFile(uriToPath(source))) continue;

      const cahedSourceDoc = this.cache.hasUri(source)
        ? this.cache.getDocument(source) as AnalyzedDocument
        : this.analyzePath(uriToPath(source)) as AnalyzedDocument;
      if (!cahedSourceDoc) continue;
      const sourced = this.cache.getSources(cahedSourceDoc.document.uri);
      collectionStack.push(...Array.from(sourced));
    }
    return visited;
  }

  /**
   * Collects all the sourceUri's that are reachable from the given documentUri at Position
   * @param documentUri - the uri of the document to collect sources from
   * @param position - the position to collect sources from
   * @returns {Set<string>} - a set of all the sourceUri's in the document before the position
   */
  public collectReachableSources(documentUri: string, position: Position): Set<string> {
    const currentNode = this.nodeAtPoint(documentUri, position.line, position.character);
    let currentParent: SyntaxNode | null;
    if (currentNode) currentParent = findParentFunction(currentNode);
    const sourceNodes = this.cache.getSourceNodes(documentUri)
      .filter(node => {
        if (isTopLevelDefinition(node) && isPositionAfter(getRange(node).start, position)) {
          return true;
        }
        const parentFunction = findParentFunction(node);
        if (currentParent && parentFunction?.equals(currentParent) && isPositionAfter(getRange(node).start, position)) {
          return true;
        }
        return false;
      });
    const sources = new Set<string>();

    // Get the base directory for resolving relative paths
    const fromPath = uriToPath(documentUri);
    const baseDir = dirname(fromPath);

    for (const node of sourceNodes) {
      const sourced = getExpandedSourcedFilenameNode(node, baseDir);
      if (sourced) {
        sources.add(pathToUri(sourced));
      }
    }
    return this.collectSources(documentUri, sources);
  }

  /**
   * Collects all the sourceUri's that are in the documentUri
   * @param documentUri - the uri of the document to collect sources from
   * @returns {Set<string>} - a set of all the sourceUri's in the document
   */
  public collectAllSources(documentUri: string): Set<string> {
    const allSources = this.collectSources(documentUri);
    for (const source of Array.from(allSources)) {
      const sourceDoc = this.cache.getDocument(source);
      if (!sourceDoc) {
        this.analyzePath(source);
      }
    }
    return allSources;
  }

  /**
   * Collects all sourced symbols for a document, including symbols from all reachable source files.
   * This is used for document symbols to include sourced functions and variables.
   * @param documentUri - the uri of the document to collect sourced symbols for
   * @returns {FishSymbol[]} - array of all sourced symbols (functions, variables) that should be visible
   */
  public collectSourcedSymbols(documentUri: string): FishSymbol[] {
    const sourcedSymbols: FishSymbol[] = [];
    const uniqueNames = new Set<string>();

    // Get all sourced files reachable from this document
    const sourcedUris = this.collectAllSources(documentUri);

    for (const sourcedUri of sourcedUris) {
      if (sourcedUri === documentUri) continue; // Skip self

      // Create a mock SourceResource for symbolsFromResource
      const sourceDoc = this.getDocument(sourcedUri);
      if (!sourceDoc) continue;

      const topLevelDefinitions = this.getFlatDocumentSymbols(sourceDoc.uri).filter(s => s.isRootLevel() || s.isGlobal());
      sourcedSymbols.push(...topLevelDefinitions);

      for (const resource of createSourceResources(analyzer, sourceDoc)) {
        // If the resource is a sourced file, we can get its symbols
        if (resource.to && resource.from && resource.node) {
          const symbols = symbolsFromResource(this, resource, new Set(sourcedSymbols.map(s => s.name)))
            .filter(s => s.isRootLevel() || s.isGlobal());
          for (const symbol of symbols) {
            if (!uniqueNames.has(symbol.name)) {
              uniqueNames.add(symbol.name);
              sourcedSymbols.push(symbol);
            }
          }
        }
      }
    }

    return sourcedSymbols;
  }

  /**
   * Returns an object to be deconstructed, for the onComplete function in the server.
   * This function is necessary because the normal onComplete parse of the LspDocument
   * will commonly throw errors (user is incomplete typing a command, etc.). To avoid
   * inaccurate parses for the entire document, we instead parse just the current line
   * that the user is on, and send it to the shell script to complete.
   *
   * @Note: the position should not edited (pass in the direct position from the CompletionParams)
   *
   * @returns
   *        line - the string output of the line the cursor is on
   *        lineRootNode - the rootNode for the line that the cursor is on
   *        lineCurrentNode - the last node in the line
   */
  public parseCurrentLine(
    document: LspDocument,
    position: Position,
  ): {
    line: string;
    word: string;
    lineRootNode: SyntaxNode;
    lineLastNode: SyntaxNode;
  } {
    const line = document
      .getLineBeforeCursor(position)
      .replace(/^(.*)\n$/, '$1') || '';
    const word =
      this.wordAtPoint(
        document.uri,
        position.line,
        Math.max(position.character - 1, 0),
      ) || '';
    const lineRootNode = this.parser.parse(line).rootNode;
    const lineLastNode = lineRootNode.descendantForPosition({
      row: 0,
      column: line.length - 1,
    });
    return { line, word, lineRootNode, lineLastNode };
  }
  public wordAtPoint(
    uri: string,
    line: number,
    column: number,
  ): string | null {
    const node = this.nodeAtPoint(uri, line, column);

    if (!node || node.childCount > 0 || node.text.trim() === '') {
      return null;
    }

    // check if the current word is a node that contains a `=` sign, therefore
    // we don't want to return the whole word, but only the part before the `=`
    if (
      isAliasDefinitionName(node) ||
      isExportVariableDefinitionName(node)
    ) return node.text.split('=')[0]!.trim();

    return node.text.trim();
  }
  /**
   * Find the node at the given point.
   */
  public nodeAtPoint(
    uri: string,
    line: number,
    column: number,
  ): Parser.SyntaxNode | null {
    const tree = this.cache.getParsedTree(uri);
    if (!tree?.rootNode) {
      // Check for lacking rootNode (due to failed parse?)
      return null;
    }
    return tree.rootNode.descendantForPosition({ row: line, column });
  }

  /**
   * Find the name of the command at the given point.
   */
  public commandNameAtPoint(
    uri: string,
    line: number,
    column: number,
  ): string | null {
    let node = this.nodeAtPoint(uri, line, column);

    while (node && !isCommand(node)) {
      node = node.parent;
    }

    if (!node) return null;

    const firstChild = node.firstNamedChild;
    if (!firstChild || !isCommandName(firstChild)) return null;

    return firstChild.text.trim();
  }

  public commandAtPoint(
    uri: string,
    line: number,
    column: number,
  ): SyntaxNode | null {
    const node = this.nodeAtPoint(uri, line, column) ?? undefined;
    if (node && isCommand(node)) return node;
    const parentCommand = findParentCommand(node);
    return parentCommand;
  }

  /**
   * Get the text at the given location, using the range of the location to find the text
   * inside the range.
   * Super helpful for debugging Locations like references, renames, definitions, etc.
   */
  public getTextAtLocation(location: LSP.Location): string {
    const document = this.cache.getDocument(location.uri);
    if (!document) {
      return '';
    }
    const text = document.document.getText(location.range);
    return text;
  }

  public ensureCachedDocument(doc: LspDocument): AnalyzedDocument {
    if (this.cache.hasUri(doc.uri)) {
      const cachedDoc = this.cache.getDocument(doc.uri);
      if (cachedDoc?.document.version === doc.version && cachedDoc.document.getText() === doc.getText()) {
        return cachedDoc;
      }
    }
    return this.analyze(doc);
  }

  private getIterableUris(): DocumentUri[] {
    const currentWs = workspaceManager.current;
    if (currentWs) {
      return currentWs.uris.all;
    }
    return this.cache.uris();
  }
}

/**
 * @local
 * @class GlobalDefinitionCache
 *
 * @summary The cache for all of the analyzer's global FishSymbol's across all workspaces
 * analyzed.
 *
 * The enternal map uses the name of the symbol as the key, and the value is an array
 * of FishSymbol's that have the same name. This is because a symbol can be defined
 * multiple times in different scopes/workspaces, and we want to keep track of all of them.
 *
 * @see {@link analyzer.globalSymbols} the globally accessible location of this class
 */
class GlobalDefinitionCache {
  constructor(private _definitions: Map<string, FishSymbol[]> = new Map()) { }
  add(symbol: FishSymbol): void {
    const current = this._definitions.get(symbol.name) || [];
    if (!current.some(s => s.equals(symbol))) {
      current.push(symbol);
    }
    this._definitions.set(symbol.name, current);
  }
  removeSymbolsByUri(uri: string): void {
    for (const [name, symbols] of this._definitions.entries()) {
      const filtered = symbols.filter(symbol => symbol.uri !== uri);
      if (filtered.length === 0) {
        this._definitions.delete(name);
      } else {
        this._definitions.set(name, filtered);
      }
    }
  }
  find(name: string): FishSymbol[] {
    return this._definitions.get(name) || [];
  }
  findFirst(name: string): FishSymbol | undefined {
    const symbols = this.find(name);
    if (symbols.length === 0) {
      return undefined;
    }
    return symbols[0];
  }
  has(name: string): boolean {
    return this._definitions.has(name);
  }
  uniqueSymbols(): FishSymbol[] {
    const unique: FishSymbol[] = [];
    this.allNames.forEach(name => {
      const u = this.findFirst(name);
      if (u) {
        unique.push(u);
      }
    });
    return unique;
  }
  get allSymbols(): FishSymbol[] {
    const all: FishSymbol[] = [];
    for (const [_, symbols] of this._definitions.entries()) {
      all.push(...symbols);
    }
    return all;
  }
  get allNames(): string[] {
    return [...this._definitions.keys()];
  }
  get map(): Map<string, FishSymbol[]> {
    return this._definitions;
  }
}

/**
 * @local
 *
 * @summary The cache for all of the analyzed documents in the server.
 *
 * @see {@link analyzer.cache} the globally accessible location of this class
 * inside our analyzer instance
 *
 * The internal map uses the uri of the document as the key, and the value is
 * the AnalyzedDocument object that contains:
 *   - LspDocument
 *   - FishSymbols (the definitions in the Document)
 *   - tree (from tree-sitter)
 *   - `source` command arguments, SyntaxNode[]
 *   - commands used in the document (array of strings)
 */
class AnalyzedDocumentCache {
  constructor(private _documents: Map<URI, AnalyzedDocument> = new Map()) { }
  uris(): string[] {
    return [...this._documents.keys()];
  }
  setDocument(uri: URI, analyzedDocument: AnalyzedDocument): void {
    this._documents.set(uri, analyzedDocument);
  }
  getDocument(uri: URI): AnalyzedDocument | undefined {
    if (!this._documents.has(uri)) {
      return undefined;
    }
    return this._documents.get(uri);
  }
  hasUri(uri: URI): boolean {
    return this._documents.has(uri);
  }
  updateUri(oldUri: URI, newUri: URI): void {
    const oldValue = this.getDocument(oldUri);
    if (oldValue) {
      this._documents.delete(oldUri);
      this._documents.set(newUri, oldValue);
    }
  }
  getDocumentSymbols(uri: URI): FishSymbol[] {
    const doc = this._documents.get(uri);
    if (doc) {
      doc.ensureParsed();
      return doc.documentSymbols;
    }
    return [];
  }
  getFlatDocumentSymbols(uri: URI): FishSymbol[] {
    return flattenNested<FishSymbol>(...this.getDocumentSymbols(uri));
  }
  getCommands(uri: URI): SyntaxNode[] {
    const doc = this._documents.get(uri);
    if (doc) {
      doc.ensureParsed();
      return doc.commandNodes;
    }
    return [];
  }
  getRootNode(uri: URI): Parser.SyntaxNode | undefined {
    return this.getParsedTree(uri)?.rootNode;
  }
  getParsedTree(uri: URI): Parser.Tree | undefined {
    const doc = this._documents.get(uri);
    if (doc) {
      doc.ensureParsed();
      return doc.tree;
    }
    return undefined;
  }
  getSymbolTree(uri: URI): FishSymbol[] {
    const analyzedDoc = this._documents.get(uri);
    if (!analyzedDoc) {
      return [];
    }
    analyzedDoc.ensureParsed();
    return analyzedDoc.documentSymbols;
  }
  getSources(uri: URI): Set<string> {
    const analyzedDoc = this._documents.get(uri);
    if (!analyzedDoc) {
      return new Set();
    }
    analyzedDoc.ensureParsed();
    const result: Set<string> = new Set();

    // Get the base directory for resolving relative paths
    const fromPath = uriToPath(uri);
    const baseDir = dirname(fromPath);

    const sourceNodes = analyzedDoc.sourceNodes.map((node: any) => getExpandedSourcedFilenameNode(node, baseDir)).filter((s: any) => !!s) as string[];
    for (const source of sourceNodes) {
      const sourceUri = pathToUri(source);
      result.add(sourceUri);
    }
    return result;
  }
  getSourceNodes(uri: URI): SyntaxNode[] {
    const analyzedDoc = this._documents.get(uri);
    if (!analyzedDoc) {
      return [];
    }
    analyzedDoc.ensureParsed();
    return analyzedDoc.sourceNodes;
  }
  clear(uri: URI) {
    this._documents.delete(uri);
  }
}<|MERGE_RESOLUTION|>--- conflicted
+++ resolved
@@ -225,7 +225,6 @@
     return this.type === 'full';
   }
 
-<<<<<<< HEAD
   /**
    * Type guard to be used when a AnalyzedDocument is expected to be fully parsed.
    * AnalyzedDocuments that are partial will compute their missing properties, in
@@ -243,8 +242,6 @@
    *
    * @returns EnsuredAnalyzeDocument The fully parsed AnalyzedDocument.
    */
-=======
->>>>>>> f207d015
   public ensureParsed(): EnsuredAnalyzeDocument {
     if (this.isPartial()) {
       const fullDocument = analyzer.analyze(this.document);
