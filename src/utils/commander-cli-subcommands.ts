--- conflicted
+++ resolved
@@ -483,44 +483,7 @@
 export const getBuildTimeString = () => {
   return getOutTime();
 };
- 
-export const FishLspHelp = {
-  beforeAll: `
-       fish-lsp [-h | --help] [-v | --version] [--help-man] [--help-all] [--help-short]
-       fish-lsp [start | bare | min] [--enable | --disable] [--dump]
-       fish-lsp logger [-s | --show] [-d | --date] [-c | --clear] [-q | --quiet] [--config]
-       fish-lsp info [--bare] [--repo] [--time] [--env]
-       fish-lsp url [--repo] [--discussions] [--homepage] [--npm] [--contributions]
-                    [--wiki] [--issues] [--client-repo] [--sources]
-       fish-lsp complete`,
-  usage: `fish-lsp [OPTION]
-       fish-lsp [COMMAND [OPTION...]]`,
-   // fish-lsp [start | logger | info | url | complete] [options]
-   // fish-lsp [-h | --help] [-v | --version] [--help-man] [--help-all] [--help-short]
-  description: [
-    `  A language server for the \`fish-shell\`, written in typescript. Currently supports`,
-    `  the following feature set from "'${PackageLspVersion}'" of the language server protocol.`,
-    '  More documentation is available for any command or subcommand via \'-h/--help\'.',
-    '',
-    '  The current language server protocol, reserves stdin/stdout for communication between the ',
-    '  client and server. This means that when the server is started, it will listen for messages on',
-    '  not displaying any output from the command.',
-    '',
-    '  For more information, see the github repository:',
-    `     ${RepoUrl}`,
-  ].join('\n'),
-  after: [
-      '',
-      'Examples:',
-      '  # Default setup, with all options enabled',
-      '  > fish-lsp start ',
-      '',
-      '  # Generate and store completions file:',
-      '  > fish-lsp complete > ~/.config/fish/completions/fish-lsp.fish',
-    ].join('\n')
-}
-
-<<<<<<< HEAD
+
 export const FishLspHelp = {
   beforeAll: `
        fish-lsp [-h | --help] [-v | --version] [--help-man] [--help-all] [--help-short]
@@ -564,13 +527,4 @@
     path: resolve(PathObj.root, PathObj.manFile),
     content: content.split('\n'),
   };
-=======
-export function FishLspManPage() {
-  const manFile = PathObj.manFile
-  const content = readFileSync(manFile, 'utf8')
-  return {
-    path: resolve(PathObj.root, PathObj.manFile),
-    content: content.split('\n')
-  } 
->>>>>>> a1990ecb
-}+}
